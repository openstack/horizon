/**
 * (c) Copyright 2016 Hewlett-Packard Development Company, L.P.
 *
 * Licensed under the Apache License, Version 2.0 (the "License"); you may
 * not use this file except in compliance with the License. You may obtain
 * a copy of the License at
 *
 *    http://www.apache.org/licenses/LICENSE-2.0
 *
 * Unless required by applicable law or agreed to in writing, software
 * distributed under the License is distributed on an "AS IS" BASIS, WITHOUT
 * WARRANTIES OR CONDITIONS OF ANY KIND, either express or implied. See the
 * License for the specific language governing permissions and limitations
 * under the License.
 */

(function() {
  'use strict';

  /**
   * @ngdoc overview
   * @ngname horizon.app.core.instances.actions
   *
   * @description
   * Provides all of the actions for instances.
   */
  angular.module('horizon.app.core.instances.actions',
    ['horizon.framework.conf', 'horizon.app.core'])
    .run(run);

  run.$inject = [
    'horizon.framework.conf.resource-type-registry.service',
    'horizon.framework.util.actions.redirect-action.service',
    'horizon.app.core.images.actions.launch-instance.service',
    'horizon.app.core.instances.actions.delete-instance.service',
    'horizon.app.core.instances.resourceType'
  ];

  function run(
    registry,
    redirectService,
    launchInstanceService,
    deleteService,
    instanceResourceTypeCode)
  {
    var instanceResourceType = registry.getResourceType(instanceResourceTypeCode);
    instanceResourceType.globalActions
      .append({
        id: 'launchInstanceService',
        service: launchInstanceService,
        template: {
          text: gettext('Create Instance')
        }
      });
<<<<<<< HEAD

=======
>>>>>>> 4a75461b
    instanceResourceType.itemActions
      .append({
        id: 'legacyService',
        service: redirectService(legacyPath),
        template: {
          text: gettext('Legacy Details...')
        }
<<<<<<< HEAD
      })
      .append({
        id: 'deleteService',
        service: deleteService,
        template: {
          text: gettext('Delete'),
          type: "delete"
        }
=======
>>>>>>> 4a75461b
      });

   function legacyPath(item) {
     return 'project/instances/' + item.id + '/';
   }
  }

})();<|MERGE_RESOLUTION|>--- conflicted
+++ resolved
@@ -52,10 +52,6 @@
           text: gettext('Create Instance')
         }
       });
-<<<<<<< HEAD
-
-=======
->>>>>>> 4a75461b
     instanceResourceType.itemActions
       .append({
         id: 'legacyService',
@@ -63,7 +59,6 @@
         template: {
           text: gettext('Legacy Details...')
         }
-<<<<<<< HEAD
       })
       .append({
         id: 'deleteService',
@@ -72,8 +67,6 @@
           text: gettext('Delete'),
           type: "delete"
         }
-=======
->>>>>>> 4a75461b
       });
 
    function legacyPath(item) {
