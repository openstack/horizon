--- conflicted
+++ resolved
@@ -6,17 +6,11 @@
 {% block template %}{% spaceless %}{% jstemplate %}
 <li class="list-group-item">
   <img alt="User" class="avatar" src="{{ STATIC_URL }}dashboard/img/logos/small/user.png">
-<<<<<<< HEAD
   <div class="member" data-[[step_slug]]-id="[[data_id]]">
     <div class="data">
       <span class="name">[[display_name]]</span>
     </div>
-    <div class="active"><a class="[[text]]" href="#add_remove"></a></div>
-=======
-  <div class="member data" data-[[step_slug]]-id="[[data_id]]">
-    <span class="name">[[display_name]]</span>
     <div class="active"><a class="[[update_icon]]" href="#add_remove"></a></div>
->>>>>>> b80e0e50
   </div>
   <div class="dropdown role_options">
     <a class="btn btn-default dropdown-toggle" data-toggle="dropdown" href="#">
