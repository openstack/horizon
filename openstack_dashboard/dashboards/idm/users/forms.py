# Copyright (C) 2014 Universidad Politecnica de Madrid
#
# Licensed under the Apache License, Version 2.0 (the "License"); you may
# not use this file except in compliance with the License. You may obtain
# a copy of the License at
#
#      http://www.apache.org/licenses/LICENSE-2.0
#
# Unless required by applicable law or agreed to in writing, software
# distributed under the License is distributed on an "AS IS" BASIS, WITHOUT
# WARRANTIES OR CONDITIONS OF ANY KIND, either express or implied. See the
# License for the specific language governing permissions and limitations
# under the License.

import os
import logging

from django import shortcuts
from django.conf import settings
from django import forms 
from django.core.urlresolvers import reverse
from django.utils.translation import ugettext_lazy as _

from horizon import exceptions
from horizon import forms
from horizon import messages
from horizon.utils import functions as utils
from openstack_dashboard import api
from openstack_dashboard import fiware_api
from openstack_dashboard.dashboards.idm import forms as idm_forms

LOG = logging.getLogger('idm_logger')

AVATAR_SMALL = settings.MEDIA_ROOT+"/"+"UserAvatar/small/"
AVATAR_MEDIUM = settings.MEDIA_ROOT+"/"+"UserAvatar/medium/"
AVATAR_ORIGINAL = settings.MEDIA_ROOT+"/"+"UserAvatar/original/"


class InfoForm(forms.SelfHandlingForm):
    userID = forms.CharField(label=_("ID"), widget=forms.HiddenInput())
    password = forms.CharField(label=_("password"), widget=forms.HiddenInput(), required=False)
    username = forms.CharField(label=_("Username"), max_length=64, required=True)
    description = forms.CharField(label=_("About Me"),
                                  widget=forms.widgets.Textarea,
                                  required=False)
    city = forms.CharField(label=_("City"), max_length=64, required=False)
    title = 'Personal Information'

    def handle(self, request, data):
        try:
<<<<<<< HEAD
=======
            user = api.keystone.user_get(request, data['userID'])
>>>>>>> 0d59ec75
            api.keystone.user_update(request,
                                     user.id,
                                     username=data['username'],
                                     description=data['description'],
                                     city=data['city'],
                                     password=data['password'])
            api.keystone.tenant_update(request,
                                       user.default_project_id,
                                       name=data['username'])
            LOG.debug('User {0} updated'.format(data['userID']))
            messages.success(request, _('User updated successfully'))
            response = shortcuts.redirect('horizon:idm:users:detail', data['userID'])
            return response
        except Exception:
            response = shortcuts.redirect('horizon:idm:users:detail', data['userID'])
            return response


class ContactForm(forms.SelfHandlingForm):
    userID = forms.CharField(label=_("ID"), widget=forms.HiddenInput())
    password = forms.CharField(label=_("password"), widget=forms.HiddenInput(), required=False)
    name = forms.EmailField(label=_("E-mail"), required=False)
    website = forms.URLField(label=_("Website"), required=False)
    title = 'Contact Information'

    def handle(self, request, data):
        api.keystone.user_update(request, 
                                data['userID'], 
                                name=data['name'], 
                                website=data['website'],
                                password=data['password'])
        LOG.debug('User {0} updated'.format(data['userID']))
        messages.success(request, _("User updated successfully."))
        response = shortcuts.redirect('horizon:idm:users:detail', data['userID'])
        return response


class AvatarForm(forms.SelfHandlingForm, idm_forms.ImageCropMixin):
    userID = forms.CharField(label=_("ID"), widget=forms.HiddenInput())
    image = forms.ImageField(required=False)
    password = forms.CharField(label=_("password"), widget=forms.HiddenInput(), required=False)
    title = 'Change your avatar'

    def handle(self, request, data):
        if request.FILES:
            image = request.FILES['image'] 
            output_img = self.crop(image)
            
            small = 25, 25, 'small'
            medium = 36, 36, 'medium'
            original = 100, 100, 'original'
            meta = [original, medium, small]
            for meta in meta:
                size = meta[0], meta[1]
                img_type = meta[2]
                output_img.thumbnail(size)
                img = 'UserAvatar/' + img_type + "/" + self.data['userID']
                output_img.save(settings.MEDIA_ROOT + "/" + img, 'JPEG')
                
                if img_type == 'small':
                    api.keystone.user_update(request, data['userID'], img_small=img, password=data['password'])
                elif img_type == 'medium':
                    api.keystone.user_update(request, data['userID'], img_medium=img, password=data['password'])
                else:
                    api.keystone.user_update(request, data['userID'], img_original=img, password=data['password'])

            

            LOG.debug('User {0} image updated'.format(data['userID']))
            messages.success(request, _("User updated successfully."))

        response = shortcuts.redirect('horizon:idm:users:detail', data['userID'])
        return response

             
class CancelForm(forms.SelfHandlingForm):
    userID = forms.CharField(label=_("ID"), widget=forms.HiddenInput())
    title = 'Cancel Account'
    
    def handle(self, request, data, user):
        image = getattr(user,'img_original','')
        if "UserAvatar" in image:
            os.remove(AVATAR_SMALL + organization.id)
            os.remove(AVATAR_MEDIUM + organization.id)
            os.remove(AVATAR_ORIGINAL + organization.id)
            LOG.debug('{0} deleted'.format(image))
        api.keystone.user_delete(request, user)
        LOG.info('User {0} deleted'.format(user.id))
        messages.success(request, _("User deleted successfully."))
        response = shortcuts.redirect('horizon:idm:users:detail')
        return response<|MERGE_RESOLUTION|>--- conflicted
+++ resolved
@@ -48,10 +48,7 @@
 
     def handle(self, request, data):
         try:
-<<<<<<< HEAD
-=======
             user = api.keystone.user_get(request, data['userID'])
->>>>>>> 0d59ec75
             api.keystone.user_update(request,
                                      user.id,
                                      username=data['username'],
