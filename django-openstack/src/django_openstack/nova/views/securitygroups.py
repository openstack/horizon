--- conflicted
+++ resolved
@@ -25,12 +25,8 @@
 from django.contrib import messages
 from django.contrib.auth.decorators import login_required
 from django.shortcuts import redirect, render_to_response
-<<<<<<< HEAD
 from django.utils.translation import ugettext as _
-
-=======
 from django_openstack import log as logging
->>>>>>> a5b28474
 from django_openstack.nova import exceptions
 from django_openstack.nova import forms
 from django_openstack.nova.exceptions import handle_nova_error
@@ -86,14 +82,10 @@
             except exceptions.NovaApiError, e:
                 messages.error(
                     request,
-<<<<<<< HEAD
                     _('Unable to create security group: %s') % e.message)
-=======
-                    'Unable to create security group: %s' % e.message)
                 LOG.error('Unable to create security group "%s" on project'
                           ' "%s". Exception "%s"' % (form.cleaned_data['name'],
                                                      project_id, e.message))
->>>>>>> a5b28474
             else:
                 messages.success(
                     request,
@@ -130,18 +122,7 @@
                     to_port=form.cleaned_data['to_port'])
             except exceptions.NovaApiError, e:
                 messages.error(request,
-<<<<<<< HEAD
                                _('Unable to authorize: %s') % e.message)
-            else:
-                messages.success(
-                    request,
-                    _('Security Group %(grp)s: Access to %(proto)s ports %(fr)d - %(to)d has been authorized.') %
-                    {'grp': group_name,
-                     'proto': form.cleaned_data['protocol'],
-                     'fr': form.cleaned_data['from_port'],
-                     'to': form.cleaned_data['to_port']})
-=======
-                               'Unable to authorize: %s' % e.message)
                 LOG.error('Unable to authorize access for protocol "%s" for'
                           ' ports %d-%d on group "%s" in project "%s".'
                           ' Exception: "%s"' %
@@ -152,12 +133,11 @@
             else:
                 messages.success(
                     request,
-                    'Security Group %s: Access to %s ports %d - %d'
-                    ' has been authorized.' %
-                        (group_name,
-                         form.cleaned_data['protocol'],
-                         form.cleaned_data['from_port'],
-                         form.cleaned_data['to_port']))
+                    _('Security Group %(grp)s: Access to %(proto)s ports %(fr)d - %(to)d has been authorized.') %
+                    {'grp': group_name,
+                     'proto': form.cleaned_data['protocol'],
+                     'fr': form.cleaned_data['from_port'],
+                     'to': form.cleaned_data['to_port']})
                 LOG.info('Access to group "%s" in project "%s" granted'
                          ' for "%s" ports %d-%d' %
                          (group_name, project_id,
@@ -165,7 +145,6 @@
                           form.cleaned_data['from_port'],
                           form.cleaned_data['to_port']))
 
->>>>>>> a5b28474
         else:
             securitygroup = project.get_security_group(group_name)
 
@@ -195,8 +174,12 @@
                 from_port=request.POST['from_port'],
                 to_port=request.POST['to_port'])
         except exceptions.NovaApiError, e:
-<<<<<<< HEAD
             messages.error(request, _('Unable to revoke: %s') % e.message)
+            LOG.error('Unable to revoke access to group "%s" in project "%s"'
+                     ' for "%s" ports %d-%d. Exception: "%s"' %
+                      (group_name, project_id, request.POST['protocol'],
+                       request.POST['from_port'], request.POST['to_port'],
+                       e.message))
         else:
             messages.success(
                 request,
@@ -205,28 +188,10 @@
                      'proto': form.cleaned_data['protocol'],
                      'fr': form.cleaned_data['from_port'],
                      'to': form.cleaned_data['to_port']})
-=======
-            messages.error(request, 'Unable to revoke: %s' % e.message)
-            LOG.error('Unable to revoke access to group "%s" in project "%s"'
-                     ' for "%s" ports %d-%d. Exception: "%s"' %
-                      (group_name, project_id, request.POST['protocol'],
-                       request.POST['from_port'], request.POST['to_port'],
-                       e.message))
-
-        else:
-            messages.success(
-                request,
-                'Security Group %s: Access to %s ports %s - %s '
-                'has been revoked.' %
-                   (group_name,
-                    request.POST['protocol'],
-                    request.POST['from_port'],
-                    request.POST['to_port']))
             LOG.info('Access to group "%s" granted on project "%s" for'
                      ' "%s" ports %d-%d' %
                      (group_name, project_id, request.POST['protocol'],
                       request.POST['from_port'], request.POST['to_port']))
->>>>>>> a5b28474
 
     return redirect('nova_securitygroups_detail', project_id, group_name)
 
@@ -242,13 +207,9 @@
         except exceptions.NovaApiError, e:
             messages.error(
                 request,
-<<<<<<< HEAD
                 _('Unable to delete security group: %s') % e.message)
-=======
-                'Unable to delete security group: %s' % e.message)
             LOG.error('Unable to delete security group "%s" on project "%s".'
                       ' Exception: "%s"' % (group_name, project_id, e.message))
->>>>>>> a5b28474
         else:
             messages.success(request,
                              _('Security Group %s was successfully deleted.') %
