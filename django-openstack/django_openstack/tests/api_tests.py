# vim: tabstop=4 shiftwidth=4 softtabstop=4

# Copyright 2011 United States Government as represented by the
# Administrator of the National Aeronautics and Space Administration.
# All Rights Reserved.
#
# Copyright 2011 Fourth Paradigm Development, Inc.
#
#    Licensed under the Apache License, Version 2.0 (the "License"); you may
#    not use this file except in compliance with the License. You may obtain
#    a copy of the License at
#
#         http://www.apache.org/licenses/LICENSE-2.0
#
#    Unless required by applicable law or agreed to in writing, software
#    distributed under the License is distributed on an "AS IS" BASIS, WITHOUT
#    WARRANTIES OR CONDITIONS OF ANY KIND, either express or implied. See the
#    License for the specific language governing permissions and limitations
#    under the License.

import cloudfiles
import httplib
import json
import mox

from django import http
from django.conf import settings
from django_openstack import api
from glance import client as glance_client
from mox import IsA
from novaclient.v1_1 import client
from openstack import compute as OSCompute
from openstackx import admin as OSAdmin
from openstackx import auth as OSAuth
from openstackx import extras as OSExtras


from django_openstack import test
from django_openstack.middleware import keystone


TEST_CONSOLE_KIND = 'vnc'
TEST_EMAIL = 'test@test.com'
TEST_HOSTNAME = 'hostname'
TEST_INSTANCE_ID = '2'
TEST_PASSWORD = '12345'
TEST_PORT = 8000
TEST_RETURN = 'retValue'
TEST_TENANT_DESCRIPTION = 'tenantDescription'
TEST_TENANT_ID = '1234'
TEST_TOKEN = 'aToken'
TEST_TOKEN_ID = 'userId'
TEST_URL = 'http://%s:%s/something/v1.0' % (TEST_HOSTNAME, TEST_PORT)
TEST_USERNAME = 'testUser'


class Server(object):
    """ More or less fakes what the api is looking for """
    def __init__(self, id, image, attrs=None):
        self.id = id

        self.image = image
        if attrs is not None:
            self.attrs = attrs

    def __eq__(self, other):
        if self.id != other.id or \
            self.image['id'] != other.image['id']:
                return False

        for k in self.attrs:
            if other.attrs.__getattr__(k) != v:
                return False

        return True

    def __ne__(self, other):
        return not self == other


class Tenant(object):
    """ More or less fakes what the api is looking for """
    def __init__(self, id, description, enabled):
        self.id = id
        self.description = description
        self.enabled = enabled

    def __eq__(self, other):
        return self.id == other.id and \
               self.description == other.description and \
               self.enabled == other.enabled

    def __ne__(self, other):
        return not self == other


class Token(object):
    """ More or less fakes what the api is looking for """
    def __init__(self, id, username, tenant_id, serviceCatalog=None):
        self.id = id
        self.username = username
        self.tenant_id = tenant_id
        self.serviceCatalog = serviceCatalog

    def __eq__(self, other):
        return self.id == other.id and \
               self.username == other.username and \
               self.tenant_id == other.tenant_id and \
               self.serviceCatalog == other.serviceCatalog

    def __ne__(self, other):
        return not self == other


class APIResource(api.APIResourceWrapper):
    """ Simple APIResource for testing """
    _attrs = ['foo', 'bar', 'baz']

    @staticmethod
    def get_instance(innerObject=None):
        if innerObject is None:
            class InnerAPIResource(object):
                pass
            innerObject = InnerAPIResource()
            innerObject.foo = 'foo'
            innerObject.bar = 'bar'
        return APIResource(innerObject)


class APIDict(api.APIDictWrapper):
    """ Simple APIDict for testing """
    _attrs = ['foo', 'bar', 'baz']

    @staticmethod
    def get_instance(innerDict=None):
        if innerDict is None:
            innerDict = {'foo': 'foo',
                         'bar': 'bar'}
        return APIDict(innerDict)


class APIResourceWrapperTests(test.TestCase):
    def test_get_attribute(self):
        resource = APIResource.get_instance()
        self.assertEqual(resource.foo, 'foo')

    def test_get_invalid_attribute(self):
        resource = APIResource.get_instance()
        self.assertNotIn('missing', resource._attrs,
                msg="Test assumption broken.  Find new missing attribute")
        with self.assertRaises(AttributeError):
            resource.missing

    def test_get_inner_missing_attribute(self):
        resource = APIResource.get_instance()
        with self.assertRaises(AttributeError):
            resource.baz


class APIDictWrapperTests(test.TestCase):
    # APIDict allows for both attribute access and dictionary style [element]
    # style access.  Test both
    def test_get_item(self):
        resource = APIDict.get_instance()
        self.assertEqual(resource.foo, 'foo')
        self.assertEqual(resource['foo'], 'foo')

    def test_get_invalid_item(self):
        resource = APIDict.get_instance()
        self.assertNotIn('missing', resource._attrs,
                msg="Test assumption broken.  Find new missing attribute")
        with self.assertRaises(AttributeError):
            resource.missing
        with self.assertRaises(KeyError):
            resource['missing']

    def test_get_inner_missing_attribute(self):
        resource = APIDict.get_instance()
        with self.assertRaises(AttributeError):
            resource.baz
        with self.assertRaises(KeyError):
            resource['baz']

    def test_get_with_default(self):
        resource = APIDict.get_instance()

        self.assertEqual(resource.get('foo'), 'foo')

        self.assertIsNone(resource.get('baz'))

        self.assertEqual('retValue', resource.get('baz', 'retValue'))


# Wrapper classes that only define _attrs don't need extra testing.
# Wrapper classes that have other attributes or methods need testing
class ImageWrapperTests(test.TestCase):
    dict_with_properties = {
            'properties':
                {'image_state': 'running'},
            'size': 100,
            }
    dict_without_properties = {
            'size': 100,
            }

    def test_get_properties(self):
        image = api.Image(self.dict_with_properties)
        image_props = image.properties
        self.assertIsInstance(image_props, api.ImageProperties)
        self.assertEqual(image_props.image_state, 'running')

    def test_get_other(self):
        image = api.Image(self.dict_with_properties)
        self.assertEqual(image.size, 100)

    def test_get_properties_missing(self):
        image = api.Image(self.dict_without_properties)
        with self.assertRaises(AttributeError):
            image.properties

    def test_get_other_missing(self):
        image = api.Image(self.dict_without_properties)
        with self.assertRaises(AttributeError):
            self.assertNotIn('missing', image._attrs,
                msg="Test assumption broken.  Find new missing attribute")
            image.missing


class ServerWrapperTests(test.TestCase):
    HOST = 'hostname'
    ID = '1'
    IMAGE_NAME = 'imageName'
    IMAGE_OBJ = {'id': '3', 'links': [{'href': '3', u'rel': u'bookmark'}]}

    def setUp(self):
        super(ServerWrapperTests, self).setUp()

        # these are all objects "fetched" from the api
        self.inner_attrs = {'host': self.HOST}

        self.inner_server = Server(self.ID, self.IMAGE_OBJ, self.inner_attrs)
        self.inner_server_no_attrs = Server(self.ID, self.IMAGE_OBJ)

        #self.request = self.mox.CreateMock(http.HttpRequest)

    def test_get_attrs(self):
        server = api.Server(self.inner_server, self.request)
        attrs = server.attrs
        # for every attribute in the "inner" object passed to the api wrapper,
        # see if it can be accessed through the api.ServerAttribute instance
        for k in self.inner_attrs:
            self.assertEqual(attrs.__getattr__(k), self.inner_attrs[k])

    def test_get_other(self):
        server = api.Server(self.inner_server, self.request)
        self.assertEqual(server.id, self.ID)

    def test_get_attrs_missing(self):
        server = api.Server(self.inner_server_no_attrs, self.request)
        with self.assertRaises(AttributeError):
            server.attrs

    def test_get_other_missing(self):
        server = api.Server(self.inner_server, self.request)
        with self.assertRaises(AttributeError):
            self.assertNotIn('missing', server._attrs,
                msg="Test assumption broken.  Find new missing attribute")
            server.missing

    def test_image_name(self):
        self.mox.StubOutWithMock(api, 'image_get')
        api.image_get(IsA(http.HttpRequest),
                      self.IMAGE_OBJ['id']
                      ).AndReturn(api.Image({'name': self.IMAGE_NAME}))

        server = api.Server(self.inner_server, self.request)

        self.mox.ReplayAll()

        image_name = server.image_name

        self.assertEqual(image_name, self.IMAGE_NAME)

        self.mox.VerifyAll()


class ApiHelperTests(test.TestCase):
    """ Tests for functions that don't use one of the api objects """

    def test_url_for(self):
        GLANCE_URL = 'http://glance/glanceapi/'
        NOVA_URL = 'http://nova/novapi/'

        url = api.url_for(self.request, 'glance')
        self.assertEqual(url, GLANCE_URL + 'internal')

        url = api.url_for(self.request, 'glance', admin=False)
        self.assertEqual(url, GLANCE_URL + 'internal')

        url = api.url_for(self.request, 'glance', admin=True)
        self.assertEqual(url, GLANCE_URL + 'admin')

        url = api.url_for(self.request, 'nova')
        self.assertEqual(url, NOVA_URL + 'internal')

        url = api.url_for(self.request, 'nova', admin=False)
        self.assertEqual(url, NOVA_URL + 'internal')

        url = api.url_for(self.request, 'nova', admin=True)
        self.assertEqual(url, NOVA_URL + 'admin')

        self.assertNotIn('notAnApi', self.request.user.service_catalog,
                         'Select a new nonexistent service catalog key')
        with self.assertRaises(api.ServiceCatalogException):
            url = api.url_for(self.request, 'notAnApi')

    def test_token_info(self):
        """ This function uses the keystone api, but not through an
            api client, because there doesn't appear to be one for
            keystone
        """
        GLANCE_URL = 'http://glance/glance_api/'
        KEYSTONE_HOST = 'keystonehost'
        KEYSTONE_PORT = 8080
        KEYSTONE_URL = 'http://%s:%d/keystone/' % (KEYSTONE_HOST,
                                                   KEYSTONE_PORT)

        serviceCatalog = {
                'glance': [{'adminURL': GLANCE_URL + 'admin',
                            'internalURL': GLANCE_URL + 'internal'},
                          ],
                'identity': [{'adminURL': KEYSTONE_URL + 'admin',
                          'internalURL': KEYSTONE_URL + 'internal'},
                        ],
                }

        token = Token(TEST_TOKEN_ID, TEST_TENANT_ID,
                      TEST_USERNAME, serviceCatalog)

        jsonData = {
                'auth': {
                    'token': {
                        'expires': '2011-07-02T02:01:19.382655',
                        'id': '3c5748d5-bec6-4215-843a-f959d589f4b0',
                        },
                    'user': {
                        'username': 'joeuser',
                        'roleRefs': [{'roleId': 'Minion'}],
                        'tenantId': u'1234'
                        }
                    }
                }

        jsonDataAdmin = {
                'auth': {
                    'token': {
                        'expires': '2011-07-02T02:01:19.382655',
                        'id': '3c5748d5-bec6-4215-843a-f959d589f4b0',
                        },
                    'user': {
                        'username': 'joeuser',
                        'roleRefs': [{'roleId': 'Admin'}],
                        'tenantId': u'1234'
                        }
                    }
                }

        # setup test where user is not admin
        self.mox.StubOutClassWithMocks(httplib, 'HTTPConnection')

        conn = httplib.HTTPConnection(KEYSTONE_HOST, KEYSTONE_PORT)
        response = self.mox.CreateMock(httplib.HTTPResponse)

        conn.request(IsA(str), IsA(str), headers=IsA(dict))
        conn.getresponse().AndReturn(response)

        response.read().AndReturn(json.dumps(jsonData))

        expected_nonadmin_val = {
                'tenant': '1234',
                'user': 'joeuser',
                'admin': False
                }

        # setup test where user is admin
        conn = httplib.HTTPConnection(KEYSTONE_HOST, KEYSTONE_PORT)
        response = self.mox.CreateMock(httplib.HTTPResponse)

        conn.request(IsA(str), IsA(str), headers=IsA(dict))
        conn.getresponse().AndReturn(response)

        response.read().AndReturn(json.dumps(jsonDataAdmin))

        expected_admin_val = {
                'tenant': '1234',
                'user': 'joeuser',
                'admin': True
                }

        self.mox.ReplayAll()

        ret_val = api.token_info(None, token)

        self.assertDictEqual(ret_val, expected_nonadmin_val)

        ret_val = api.token_info(None, token)

        self.assertDictEqual(ret_val, expected_admin_val)

        self.mox.VerifyAll()


class AccountApiTests(test.TestCase):
    def stub_account_api(self):
        self.mox.StubOutWithMock(api, 'account_api')
        account_api = self.mox.CreateMock(OSExtras.Account)
        api.account_api(IsA(http.HttpRequest)).AndReturn(account_api)
        return account_api

    def test_get_account_api(self):
        self.mox.StubOutClassWithMocks(OSExtras, 'Account')
        OSExtras.Account(auth_token=TEST_TOKEN, management_url=TEST_URL)

        self.mox.StubOutWithMock(api, 'url_for')
        api.url_for(
                IsA(http.HttpRequest), 'identity', True).AndReturn(TEST_URL)
        api.url_for(
                IsA(http.HttpRequest), 'identity', True).AndReturn(TEST_URL)

        self.mox.ReplayAll()

        self.assertIsNotNone(api.account_api(self.request))

        self.mox.VerifyAll()

    def test_tenant_create(self):
        DESCRIPTION = 'aDescription'
        ENABLED = True

        account_api = self.stub_account_api()

        account_api.tenants = self.mox.CreateMockAnything()
        account_api.tenants.create(TEST_TENANT_ID, DESCRIPTION,
                                   ENABLED).AndReturn(TEST_RETURN)

        self.mox.ReplayAll()

        ret_val = api.tenant_create(self.request, TEST_TENANT_ID,
                                    DESCRIPTION, ENABLED)

        self.assertIsInstance(ret_val, api.Tenant)
        self.assertEqual(ret_val._apiresource, TEST_RETURN)

        self.mox.VerifyAll()

    def test_tenant_get(self):
        account_api = self.stub_account_api()

        account_api.tenants = self.mox.CreateMockAnything()
        account_api.tenants.get(TEST_TENANT_ID).AndReturn(TEST_RETURN)

        self.mox.ReplayAll()

        ret_val = api.tenant_get(self.request, TEST_TENANT_ID)

        self.assertIsInstance(ret_val, api.Tenant)
        self.assertEqual(ret_val._apiresource, TEST_RETURN)

        self.mox.VerifyAll()

    def test_tenant_list(self):
        tenants = (TEST_RETURN, TEST_RETURN + '2')

        account_api = self.stub_account_api()

        account_api.tenants = self.mox.CreateMockAnything()
        account_api.tenants.list().AndReturn(tenants)

        self.mox.ReplayAll()

        ret_val = api.tenant_list(self.request)

        self.assertEqual(len(ret_val), len(tenants))
        for tenant in ret_val:
            self.assertIsInstance(tenant, api.Tenant)
            self.assertIn(tenant._apiresource, tenants)

        self.mox.VerifyAll()

    def test_tenant_update(self):
        DESCRIPTION = 'aDescription'
        ENABLED = True

        account_api = self.stub_account_api()

        account_api.tenants = self.mox.CreateMockAnything()
        account_api.tenants.update(TEST_TENANT_ID, DESCRIPTION,
                                   ENABLED).AndReturn(TEST_RETURN)

        self.mox.ReplayAll()

        ret_val = api.tenant_update(self.request, TEST_TENANT_ID,
                                    DESCRIPTION, ENABLED)

        self.assertIsInstance(ret_val, api.Tenant)
        self.assertEqual(ret_val._apiresource, TEST_RETURN)

        self.mox.VerifyAll()

    def test_user_create(self):
        account_api = self.stub_account_api()

        account_api.users = self.mox.CreateMockAnything()
        account_api.users.create(TEST_USERNAME, TEST_EMAIL, TEST_PASSWORD,
                                TEST_TENANT_ID, True).AndReturn(TEST_RETURN)

        self.mox.ReplayAll()

        ret_val = api.user_create(self.request, TEST_USERNAME, TEST_EMAIL,
                                  TEST_PASSWORD, TEST_TENANT_ID, True)

        self.assertIsInstance(ret_val, api.User)
        self.assertEqual(ret_val._apiresource, TEST_RETURN)

        self.mox.VerifyAll()

    def test_user_delete(self):
        account_api = self.stub_account_api()

        account_api.users = self.mox.CreateMockAnything()
        account_api.users.delete(TEST_USERNAME).AndReturn(TEST_RETURN)

        self.mox.ReplayAll()

        ret_val = api.user_delete(self.request, TEST_USERNAME)

        self.assertIsNone(ret_val)

        self.mox.VerifyAll()

    def test_user_get(self):
        account_api = self.stub_account_api()

        account_api.users = self.mox.CreateMockAnything()
        account_api.users.get(TEST_USERNAME).AndReturn(TEST_RETURN)

        self.mox.ReplayAll()

        ret_val = api.user_get(self.request, TEST_USERNAME)

        self.assertIsInstance(ret_val, api.User)
        self.assertEqual(ret_val._apiresource, TEST_RETURN)

        self.mox.VerifyAll()

    def test_user_list(self):
        users = (TEST_USERNAME, TEST_USERNAME + '2')

        account_api = self.stub_account_api()
        account_api.users = self.mox.CreateMockAnything()
        account_api.users.list().AndReturn(users)

        self.mox.ReplayAll()

        ret_val = api.user_list(self.request)

        self.assertEqual(len(ret_val), len(users))
        for user in ret_val:
            self.assertIsInstance(user, api.User)
            self.assertIn(user._apiresource, users)

        self.mox.VerifyAll()

    def test_user_update_email(self):
        account_api = self.stub_account_api()
        account_api.users = self.mox.CreateMockAnything()
        account_api.users.update_email(TEST_USERNAME,
                                       TEST_EMAIL).AndReturn(TEST_RETURN)

        self.mox.ReplayAll()

        ret_val = api.user_update_email(self.request, TEST_USERNAME,
                                        TEST_EMAIL)

        self.assertIsInstance(ret_val, api.User)
        self.assertEqual(ret_val._apiresource, TEST_RETURN)

        self.mox.VerifyAll()

    def test_user_update_password(self):
        account_api = self.stub_account_api()
        account_api.users = self.mox.CreateMockAnything()
        account_api.users.update_password(TEST_USERNAME,
                                          TEST_PASSWORD).AndReturn(TEST_RETURN)

        self.mox.ReplayAll()

        ret_val = api.user_update_password(self.request, TEST_USERNAME,
                                           TEST_PASSWORD)

        self.assertIsInstance(ret_val, api.User)
        self.assertEqual(ret_val._apiresource, TEST_RETURN)

        self.mox.VerifyAll()

    def test_user_update_tenant(self):
        account_api = self.stub_account_api()
        account_api.users = self.mox.CreateMockAnything()
        account_api.users.update_tenant(TEST_USERNAME,
                                        TEST_TENANT_ID).AndReturn(TEST_RETURN)

        self.mox.ReplayAll()

        ret_val = api.user_update_tenant(self.request, TEST_USERNAME,
                                           TEST_TENANT_ID)

        self.assertIsInstance(ret_val, api.User)
        self.assertEqual(ret_val._apiresource, TEST_RETURN)

        self.mox.VerifyAll()


class AdminApiTests(test.TestCase):
    def stub_admin_api(self, count=1):
        self.mox.StubOutWithMock(api, 'admin_api')
        admin_api = self.mox.CreateMock(OSAdmin.Admin)
        for i in range(count):
            api.admin_api(IsA(http.HttpRequest)).AndReturn(admin_api)
        return admin_api

    def test_get_admin_api(self):
        self.mox.StubOutClassWithMocks(OSAdmin, 'Admin')
        OSAdmin.Admin(auth_token=TEST_TOKEN, management_url=TEST_URL)

        self.mox.StubOutWithMock(api, 'url_for')
        api.url_for(IsA(http.HttpRequest), 'nova', True).AndReturn(TEST_URL)
        api.url_for(IsA(http.HttpRequest), 'nova', True).AndReturn(TEST_URL)

        self.mox.ReplayAll()

        self.assertIsNotNone(api.admin_api(self.request))

        self.mox.VerifyAll()

    def test_flavor_create(self):
        FLAVOR_DISK = 1000
        FLAVOR_ID = 6
        FLAVOR_MEMORY = 1024
        FLAVOR_NAME = 'newFlavor'
        FLAVOR_VCPU = 2

        admin_api = self.stub_admin_api()

        admin_api.flavors = self.mox.CreateMockAnything()
        admin_api.flavors.create(FLAVOR_NAME, FLAVOR_MEMORY, FLAVOR_VCPU,
                                 FLAVOR_DISK, FLAVOR_ID).AndReturn(TEST_RETURN)

        self.mox.ReplayAll()

        ret_val = api.flavor_create(self.request, FLAVOR_NAME,
                                    str(FLAVOR_MEMORY), str(FLAVOR_VCPU),
                                    str(FLAVOR_DISK), FLAVOR_ID)

        self.assertIsInstance(ret_val, api.Flavor)
        self.assertEqual(ret_val._apiresource, TEST_RETURN)

        self.mox.VerifyAll()

    def test_flavor_delete(self):
        FLAVOR_ID = 6

        admin_api = self.stub_admin_api(count=2)

        admin_api.flavors = self.mox.CreateMockAnything()
        admin_api.flavors.delete(FLAVOR_ID, False).AndReturn(TEST_RETURN)
        admin_api.flavors.delete(FLAVOR_ID, True).AndReturn(TEST_RETURN)

        self.mox.ReplayAll()

        ret_val = api.flavor_delete(self.request, FLAVOR_ID)
        self.assertIsNone(ret_val)

        ret_val = api.flavor_delete(self.request, FLAVOR_ID, purge=True)
        self.assertIsNone(ret_val)

    def test_service_get(self):
        NAME = 'serviceName'

        admin_api = self.stub_admin_api()
        admin_api.services = self.mox.CreateMockAnything()
        admin_api.services.get(NAME).AndReturn(TEST_RETURN)

        self.mox.ReplayAll()

        ret_val = api.service_get(self.request, NAME)

        self.assertIsInstance(ret_val, api.Services)
        self.assertEqual(ret_val._apiresource, TEST_RETURN)

        self.mox.VerifyAll()

    def test_service_list(self):
        services = (TEST_RETURN, TEST_RETURN + '2')

        admin_api = self.stub_admin_api()
        admin_api.services = self.mox.CreateMockAnything()
        admin_api.services.list().AndReturn(services)

        self.mox.ReplayAll()

        ret_val = api.service_list(self.request)

        for service in ret_val:
            self.assertIsInstance(service, api.Services)
            self.assertIn(service._apiresource, services)

        self.mox.VerifyAll()

    def test_service_update(self):
        ENABLED = True
        NAME = 'serviceName'

        admin_api = self.stub_admin_api()
        admin_api.services = self.mox.CreateMockAnything()
        admin_api.services.update(NAME, ENABLED).AndReturn(TEST_RETURN)

        self.mox.ReplayAll()

        ret_val = api.service_update(self.request, NAME, ENABLED)

        self.assertIsInstance(ret_val, api.Services)
        self.assertEqual(ret_val._apiresource, TEST_RETURN)

        self.mox.VerifyAll()


class AuthApiTests(test.TestCase):
    def test_get_auth_api(self):
        settings.OPENSTACK_KEYSTONE_URL = TEST_URL
        self.mox.StubOutClassWithMocks(OSAuth, 'Auth')
        OSAuth.Auth(management_url=settings.OPENSTACK_KEYSTONE_URL)

        self.mox.ReplayAll()

        self.assertIsNotNone(api.auth_api())

        self.mox.VerifyAll()

    def test_token_get_tenant(self):
        self.mox.StubOutWithMock(api, 'auth_api')
        auth_api_mock = self.mox.CreateMockAnything()
        api.auth_api().AndReturn(auth_api_mock)

        tenants_mock = self.mox.CreateMockAnything()
        auth_api_mock.tenants = tenants_mock

        tenant_list = [Tenant('notTheDroid',
                              'notTheDroid_desc',
                              False),
                       Tenant(TEST_TENANT_ID,
                              TEST_TENANT_DESCRIPTION,
                              True),
                      ]
        tenants_mock.for_token('aToken').AndReturn(tenant_list)

        self.request.session = {'token': 'aToken'}

        self.mox.ReplayAll()

        ret_val = api.token_get_tenant(self.request, TEST_TENANT_ID)
        self.assertEqual(tenant_list[1], ret_val)

        self.mox.VerifyAll()

    def test_token_get_tenant_no_tenant(self):
        self.mox.StubOutWithMock(api, 'auth_api')
        auth_api_mock = self.mox.CreateMockAnything()
        api.auth_api().AndReturn(auth_api_mock)

        tenants_mock = self.mox.CreateMockAnything()
        auth_api_mock.tenants = tenants_mock

        tenant_list = [Tenant('notTheDroid',
                              'notTheDroid_desc',
                              False),
                      ]
        tenants_mock.for_token('aToken').AndReturn(tenant_list)

        self.request.session = {'token': 'aToken'}

        self.mox.ReplayAll()

        ret_val = api.token_get_tenant(self.request, TEST_TENANT_ID)
        self.assertIsNone(ret_val)

        self.mox.VerifyAll()

    def test_token_list_tenants(self):
        self.mox.StubOutWithMock(api, 'auth_api')
        auth_api_mock = self.mox.CreateMockAnything()
        api.auth_api().AndReturn(auth_api_mock)

        tenants_mock = self.mox.CreateMockAnything()
        auth_api_mock.tenants = tenants_mock

        tenant_list = [Tenant('notTheDroid',
                              'notTheDroid_desc',
                              False),
                       Tenant(TEST_TENANT_ID,
                              TEST_TENANT_DESCRIPTION,
                              True),
                      ]
        tenants_mock.for_token('aToken').AndReturn(tenant_list)

        self.mox.ReplayAll()

        ret_val = api.token_list_tenants(self.request, 'aToken')
        for tenant in ret_val:
            self.assertIn(tenant, tenant_list)

        self.mox.VerifyAll()

    def test_token_create(self):
        self.mox.StubOutWithMock(api, 'auth_api')
        auth_api_mock = self.mox.CreateMockAnything()
        api.auth_api().AndReturn(auth_api_mock)

        tokens_mock = self.mox.CreateMockAnything()
        auth_api_mock.tokens = tokens_mock

        test_token = Token(TEST_TOKEN_ID, TEST_USERNAME, TEST_TENANT_ID)

        tokens_mock.create(TEST_TENANT_ID, TEST_USERNAME,
                           TEST_PASSWORD).AndReturn(test_token)

        self.mox.ReplayAll()

        ret_val = api.token_create(self.request, TEST_TENANT_ID,
                                   TEST_USERNAME, TEST_PASSWORD)

        self.assertEqual(test_token, ret_val)

        self.mox.VerifyAll()


class ComputeApiTests(test.TestCase):
    def stub_compute_api(self, count=1):
        self.mox.StubOutWithMock(api, 'compute_api')
        compute_api = self.mox.CreateMock(OSCompute.Compute)
        for i in range(count):
            api.compute_api(IsA(http.HttpRequest)).AndReturn(compute_api)
        return compute_api

    def test_get_compute_api(self):
        class ComputeClient(object):
            __slots__ = ['auth_token', 'management_url']

        self.mox.StubOutClassWithMocks(OSCompute, 'Compute')
        compute_api = OSCompute.Compute(auth_token=TEST_TOKEN,
                                        management_url=TEST_URL)

        compute_api.client = ComputeClient()

        self.mox.StubOutWithMock(api, 'url_for')
        # called three times?  Looks like a good place for optimization
        api.url_for(IsA(http.HttpRequest), 'nova').AndReturn(TEST_URL)
        api.url_for(IsA(http.HttpRequest), 'nova').AndReturn(TEST_URL)
        api.url_for(IsA(http.HttpRequest), 'nova').AndReturn(TEST_URL)

        self.mox.ReplayAll()

        compute_api = api.compute_api(self.request)

        self.assertIsNotNone(compute_api)
        self.assertEqual(compute_api.client.auth_token, TEST_TOKEN)
        self.assertEqual(compute_api.client.management_url, TEST_URL)

        self.mox.VerifyAll()

    def test_flavor_get(self):
        FLAVOR_ID = 6

        compute_api = self.stub_compute_api()

        compute_api.flavors = self.mox.CreateMockAnything()
        compute_api.flavors.get(FLAVOR_ID).AndReturn(TEST_RETURN)

        self.mox.ReplayAll()

        ret_val = api.flavor_get(self.request, FLAVOR_ID)
        self.assertIsInstance(ret_val, api.Flavor)
        self.assertEqual(ret_val._apiresource, TEST_RETURN)

        self.mox.VerifyAll()

    def test_server_delete(self):
        INSTANCE = 'anInstance'

        compute_api = self.stub_compute_api()

        compute_api.servers = self.mox.CreateMockAnything()
        compute_api.servers.delete(INSTANCE).AndReturn(TEST_RETURN)

        self.mox.ReplayAll()

        ret_val = api.server_delete(self.request, INSTANCE)

        self.assertIsNone(ret_val)

        self.mox.VerifyAll()

    def test_server_reboot(self):
        INSTANCE_ID = '2'
        HARDNESS = 'diamond'

        self.mox.StubOutWithMock(api, 'server_get')

        server = self.mox.CreateMock(OSCompute.Server)
        server.reboot(OSCompute.servers.REBOOT_HARD).AndReturn(TEST_RETURN)
        api.server_get(IsA(http.HttpRequest), INSTANCE_ID).AndReturn(server)

        server = self.mox.CreateMock(OSCompute.Server)
        server.reboot(HARDNESS).AndReturn(TEST_RETURN)
        api.server_get(IsA(http.HttpRequest), INSTANCE_ID).AndReturn(server)

        self.mox.ReplayAll()

        ret_val = api.server_reboot(self.request, INSTANCE_ID)
        self.assertIsNone(ret_val)

        ret_val = api.server_reboot(self.request, INSTANCE_ID,
                                    hardness=HARDNESS)
        self.assertIsNone(ret_val)

        self.mox.VerifyAll()


class ExtrasApiTests(test.TestCase):

    def stub_extras_api(self, count=1):
        self.mox.StubOutWithMock(api, 'extras_api')
        extras_api = self.mox.CreateMock(OSExtras.Extras)
        for i in range(count):
            api.extras_api(IsA(http.HttpRequest)).AndReturn(extras_api)
        return extras_api

    def test_get_extras_api(self):
        self.mox.StubOutClassWithMocks(OSExtras, 'Extras')
        OSExtras.Extras(auth_token=TEST_TOKEN, management_url=TEST_URL)

        self.mox.StubOutWithMock(api, 'url_for')
        api.url_for(IsA(http.HttpRequest), 'nova').AndReturn(TEST_URL)
        api.url_for(IsA(http.HttpRequest), 'nova').AndReturn(TEST_URL)

        self.mox.ReplayAll()

        self.assertIsNotNone(api.extras_api(self.request))

        self.mox.VerifyAll()

    def test_console_create(self):
        extras_api = self.stub_extras_api(count=2)
        extras_api.consoles = self.mox.CreateMockAnything()
        extras_api.consoles.create(
                TEST_INSTANCE_ID, TEST_CONSOLE_KIND).AndReturn(TEST_RETURN)
        extras_api.consoles.create(
                TEST_INSTANCE_ID, 'text').AndReturn(TEST_RETURN + '2')

        self.mox.ReplayAll()

        ret_val = api.console_create(self.request,
                                     TEST_INSTANCE_ID,
                                     TEST_CONSOLE_KIND)
        self.assertIsInstance(ret_val, api.Console)
        self.assertEqual(ret_val._apiresource, TEST_RETURN)

        ret_val = api.console_create(self.request, TEST_INSTANCE_ID)
        self.assertIsInstance(ret_val, api.Console)
        self.assertEqual(ret_val._apiresource, TEST_RETURN + '2')

        self.mox.VerifyAll()

    def test_flavor_list(self):
        flavors = (TEST_RETURN, TEST_RETURN + '2')
        extras_api = self.stub_extras_api()
        extras_api.flavors = self.mox.CreateMockAnything()
        extras_api.flavors.list().AndReturn(flavors)

        self.mox.ReplayAll()

        ret_val = api.flavor_list(self.request)

        self.assertEqual(len(ret_val), len(flavors))
        for flavor in ret_val:
            self.assertIsInstance(flavor, api.Flavor)
            self.assertIn(flavor._apiresource, flavors)

        self.mox.VerifyAll()

    def test_server_create(self):
        NAME = 'server'
        IMAGE = 'anImage'
        FLAVOR = 'cherry'
        USER_DATA = {'nuts': 'berries'}
        KEY = 'user'
        SECGROUP = self.mox.CreateMock(api.SecurityGroup)

        extras_api = self.stub_extras_api()
        extras_api.servers = self.mox.CreateMockAnything()
        extras_api.servers.create(NAME, IMAGE, FLAVOR, user_data=USER_DATA,
                                  key_name=KEY,
                                  security_groups=[SECGROUP])\
                                  .AndReturn(TEST_RETURN)

        self.mox.ReplayAll()

        ret_val = api.server_create(self.request, NAME, IMAGE, FLAVOR,
                                    KEY, USER_DATA, [SECGROUP])

        self.assertIsInstance(ret_val, api.Server)
        self.assertEqual(ret_val._apiresource, TEST_RETURN)

        self.mox.VerifyAll()

    def test_server_list(self):
        servers = (TEST_RETURN, TEST_RETURN + '2')

        extras_api = self.stub_extras_api()

        extras_api.servers = self.mox.CreateMockAnything()
        extras_api.servers.list().AndReturn(servers)

        self.mox.ReplayAll()

        ret_val = api.server_list(self.request)

        self.assertEqual(len(ret_val), len(servers))
        for server in ret_val:
            self.assertIsInstance(server, api.Server)
            self.assertIn(server._apiresource, servers)

        self.mox.VerifyAll()

    def test_usage_get(self):
        extras_api = self.stub_extras_api()

        extras_api.usage = self.mox.CreateMockAnything()
        extras_api.usage.get(TEST_TENANT_ID, 'start',
                             'end').AndReturn(TEST_RETURN)

        self.mox.ReplayAll()

        ret_val = api.usage_get(self.request, TEST_TENANT_ID, 'start', 'end')

        self.assertIsInstance(ret_val, api.Usage)
        self.assertEqual(ret_val._apiresource, TEST_RETURN)

        self.mox.VerifyAll()

    def test_usage_list(self):
        usages = (TEST_RETURN, TEST_RETURN + '2')

        extras_api = self.stub_extras_api()

        extras_api.usage = self.mox.CreateMockAnything()
        extras_api.usage.list('start', 'end').AndReturn(usages)

        self.mox.ReplayAll()

        ret_val = api.usage_list(self.request, 'start', 'end')

        self.assertEqual(len(ret_val), len(usages))
        for usage in ret_val:
            self.assertIsInstance(usage, api.Usage)
            self.assertIn(usage._apiresource, usages)

        self.mox.VerifyAll()

    def test_server_get(self):
        INSTANCE_ID = '2'

        extras_api = self.stub_extras_api()
        extras_api.servers = self.mox.CreateMockAnything()
        extras_api.servers.get(INSTANCE_ID).AndReturn(TEST_RETURN)

        self.mox.ReplayAll()

        ret_val = api.server_get(self.request, INSTANCE_ID)

        self.assertIsInstance(ret_val, api.Server)
        self.assertEqual(ret_val._apiresource, TEST_RETURN)

        self.mox.VerifyAll()


class APIExtensionTests(test.TestCase):
<<<<<<< HEAD
=======

    def stub_novaclient(self):
        self.mox.StubOutWithMock(client, 'Client')
        c = self.mox.CreateMock(client.Client)
        return c
>>>>>>> 2b77d720
    
    def setUp(self):
        super(APIExtensionTests, self).setUp()
        
<<<<<<< HEAD
        keypair = self.mox.CreateMock(api.KeyPair)
        keypair.id = 1
        keypair.name = TEST_RETURN
        self.keypair = keypair
        self.keypairs = [keypair, ]

    def test_keypair_create(self):
        api.keypair_create = self.mox.CreateMockAnything()
        api.keypair_create(IsA(http.HttpRequest), IsA(str)).\
                                                        AndReturn(self.keypair)

        self.mox.ReplayAll()

        ret_val = api.keypair_create(self.request, TEST_RETURN)
        self.assertIsInstance(ret_val, api.KeyPair)
        self.assertEqual(ret_val, self.keypair)

        self.mox.VerifyAll()

    def test_keypair_delete(self):
        api.keypair_delete = self.mox.CreateMockAnything()
        api.keypair_delete(IsA(http.HttpRequest), IsA(int)).AndReturn(None)

        self.mox.ReplayAll()

        ret_val = api.keypair_delete(self.request, self.keypair.id)
        self.assertIsNone(ret_val)

        self.mox.VerifyAll()

    def test_keypair_list(self):

        api.keypair_list = self.mox.CreateMockAnything()
        api.keypair_list(IsA(http.HttpRequest)).AndReturn(self.keypairs)

        self.mox.ReplayAll()

        ret_val = api.keypair_list(self.request)

        self.assertEqual(len(ret_val), len(self.keypairs))
        for keypair in ret_val:
            self.assertIsInstance(keypair, api.KeyPair)

        self.mox.VerifyAll()

=======
        floating_ip = self.mox.CreateMock(api.FloatingIp)
        floating_ip.id = 1
        floating_ip.fixed_ip = '10.0.0.4'
        floating_ip.instance_id = 1
        floating_ip.ip = '58.58.58.58'

        self.floating_ip = floating_ip
        self.floating_ips = [floating_ip, ]
    
        server = self.mox.CreateMock(api.Server)
        server.id = 1

        self.server = server
        self.servers = [server, ]

    def test_tenant_floating_ip_list(self):
        novaclient = self.stub_novaclient()
                
        novaclient.floating_ips = self.mox.CreateMockAnything()
        novaclient.floating_ips.list().AndReturn(self.floating_ips)
        self.mox.ReplayAll()

        floating_ips = novaclient.floating_ips.list()

        self.assertEqual(len(floating_ips), len(self.floating_ips))
        self.assertIsInstance(floating_ips[0], api.FloatingIp)
        self.mox.VerifyAll() 

    def test_tenant_floating_ip_get(self):
        novaclient = self.stub_novaclient()

        novaclient.floating_ips = self.mox.CreateMockAnything()
        novaclient.floating_ips.get(IsA(int)).AndReturn(self.floating_ip)
        self.mox.ReplayAll()

        floating_ip = novaclient.floating_ips.get(1)

        self.assertIsInstance(floating_ip, api.FloatingIp)
        self.mox.VerifyAll() 

    def test_tenant_floating_ip_allocate(self):
        novaclient = self.stub_novaclient()

        novaclient.floating_ips = self.mox.CreateMockAnything()
        novaclient.floating_ips.create().AndReturn(self.floating_ip)
        self.mox.ReplayAll()

        floating_ip = novaclient.floating_ips.create()

        self.assertIsInstance(floating_ip, api.FloatingIp)
        self.mox.VerifyAll() 

    def test_tenant_floating_ip_release(self):
        novaclient = self.stub_novaclient()

        novaclient.floating_ips = self.mox.CreateMockAnything()
        novaclient.floating_ips.delete(1).AndReturn(self.floating_ip)
        self.mox.ReplayAll()

        floating_ip = novaclient.floating_ips.delete(1)

        self.assertIsInstance(floating_ip, api.FloatingIp)
        self.mox.VerifyAll()

    def test_server_remove_floating_ip(self):
        novaclient = self.stub_novaclient()

        novaclient.servers = self.mox.CreateMockAnything()
        novaclient.servers.remove_floating_ip(IsA(int), IsA(int)).\
                                                        AndReturn(self.server)
        self.mox.ReplayAll()

        server = novaclient.servers.remove_floating_ip(1, 1)
        
        self.assertIsInstance(server, api.Server)
        self.mox.VerifyAll()

    def test_server_add_floating_ip(self):
        novaclient = self.stub_novaclient()

        novaclient.floating_ips = self.mox.CreateMockAnything()
        novaclient.servers = self.mox.CreateMockAnything()

        novaclient.servers.add_floating_ip(IsA(int), 
                                           IsA(int)).AndReturn(self.server)
        self.mox.ReplayAll()

        server = novaclient.servers.add_floating_ip(1, 1)

        self.assertIsInstance(server, api.Server)
        self.mox.VerifyAll()
>>>>>>> 2b77d720

class GlanceApiTests(test.TestCase):
    def stub_glance_api(self, count=1):
        self.mox.StubOutWithMock(api, 'glance_api')
        glance_api = self.mox.CreateMock(glance_client.Client)
        for i in range(count):
            api.glance_api(IsA(http.HttpRequest)).AndReturn(glance_api)
        return glance_api

    def test_get_glance_api(self):
        self.mox.StubOutClassWithMocks(glance_client, 'Client')
        glance_client.Client(TEST_HOSTNAME, TEST_PORT)

        self.mox.StubOutWithMock(api, 'url_for')
        api.url_for(IsA(http.HttpRequest), 'glance').AndReturn(TEST_URL)

        self.mox.ReplayAll()

        self.assertIsNotNone(api.glance_api(self.request))

        self.mox.VerifyAll()

    def test_image_create(self):
        IMAGE_FILE = 'someData'
        IMAGE_META = {'metadata': 'foo'}

        glance_api = self.stub_glance_api()
        glance_api.add_image(IMAGE_META, IMAGE_FILE).AndReturn(TEST_RETURN)

        self.mox.ReplayAll()

        ret_val = api.image_create(self.request, IMAGE_META, IMAGE_FILE)

        self.assertIsInstance(ret_val, api.Image)
        self.assertEqual(ret_val._apidict, TEST_RETURN)

        self.mox.VerifyAll()

    def test_image_delete(self):
        IMAGE_ID = '1'

        glance_api = self.stub_glance_api()
        glance_api.delete_image(IMAGE_ID).AndReturn(TEST_RETURN)

        self.mox.ReplayAll()

        ret_val = api.image_delete(self.request, IMAGE_ID)

        self.assertEqual(ret_val, TEST_RETURN)

        self.mox.VerifyAll()

    def test_image_get(self):
        IMAGE_ID = '1'

        glance_api = self.stub_glance_api()
        glance_api.get_image(IMAGE_ID).AndReturn([TEST_RETURN])

        self.mox.ReplayAll()

        ret_val = api.image_get(self.request, IMAGE_ID)

        self.assertIsInstance(ret_val, api.Image)
        self.assertEqual(ret_val._apidict, TEST_RETURN)

    def test_image_list_detailed(self):
        images = (TEST_RETURN, TEST_RETURN + '2')
        glance_api = self.stub_glance_api()
        glance_api.get_images_detailed().AndReturn(images)

        self.mox.ReplayAll()

        ret_val = api.image_list_detailed(self.request)

        self.assertEqual(len(ret_val), len(images))
        for image in ret_val:
            self.assertIsInstance(image, api.Image)
            self.assertIn(image._apidict, images)

        self.mox.VerifyAll()

    def test_image_update(self):
        IMAGE_ID = '1'
        IMAGE_META = {'metadata': 'foobar'}

        glance_api = self.stub_glance_api(count=2)
        glance_api.update_image(IMAGE_ID, image_meta={}).AndReturn(TEST_RETURN)
        glance_api.update_image(IMAGE_ID,
                                image_meta=IMAGE_META).AndReturn(TEST_RETURN)

        self.mox.ReplayAll()

        ret_val = api.image_update(self.request, IMAGE_ID)

        self.assertIsInstance(ret_val, api.Image)
        self.assertEqual(ret_val._apidict, TEST_RETURN)

        ret_val = api.image_update(self.request,
                                   IMAGE_ID,
                                   image_meta=IMAGE_META)

        self.assertIsInstance(ret_val, api.Image)
        self.assertEqual(ret_val._apidict, TEST_RETURN)

        self.mox.VerifyAll()


class SwiftApiTests(test.TestCase):
    def setUp(self):
        self.mox = mox.Mox()

        self.request = http.HttpRequest()
        self.request.session = dict()
        self.request.session['token'] = TEST_TOKEN

    def tearDown(self):
        self.mox.UnsetStubs()

    def stub_swift_api(self, count=1):
        self.mox.StubOutWithMock(api, 'swift_api')
        swift_api = self.mox.CreateMock(cloudfiles.connection.Connection)
        for i in range(count):
            api.swift_api(IsA(http.HttpRequest)).AndReturn(swift_api)
        return swift_api

    def test_swift_get_containers(self):
        containers = (TEST_RETURN, TEST_RETURN + '2')

        swift_api = self.stub_swift_api()

        swift_api.get_all_containers().AndReturn(containers)

        self.mox.ReplayAll()

        ret_val = api.swift_get_containers(self.request)

        self.assertEqual(len(ret_val), len(containers))
        for container in ret_val:
            self.assertIsInstance(container, api.Container)
            self.assertIn(container._apiresource, containers)

        self.mox.VerifyAll()

    def test_swift_create_container(self):
        NAME = 'containerName'

        swift_api = self.stub_swift_api()
        self.mox.StubOutWithMock(api, 'swift_container_exists')

        api.swift_container_exists(self.request,
                                   NAME).AndReturn(False)
        swift_api.create_container(NAME).AndReturn(TEST_RETURN)

        self.mox.ReplayAll()

        ret_val = api.swift_create_container(self.request, NAME)

        self.assertIsInstance(ret_val, api.Container)
        self.assertEqual(ret_val._apiresource, TEST_RETURN)

        self.mox.VerifyAll()

    def test_swift_delete_container(self):
        NAME = 'containerName'

        swift_api = self.stub_swift_api()

        swift_api.delete_container(NAME).AndReturn(TEST_RETURN)

        self.mox.ReplayAll()

        ret_val = api.swift_delete_container(self.request, NAME)

        self.assertIsNone(ret_val)

        self.mox.VerifyAll()

    def test_swift_get_objects(self):
        NAME = 'containerName'

        swift_objects = (TEST_RETURN, TEST_RETURN + '2')
        container = self.mox.CreateMock(cloudfiles.container.Container)
        container.get_objects(prefix=None).AndReturn(swift_objects)

        swift_api = self.stub_swift_api()

        swift_api.get_container(NAME).AndReturn(container)

        self.mox.ReplayAll()

        ret_val = api.swift_get_objects(self.request, NAME)

        self.assertEqual(len(ret_val), len(swift_objects))
        for swift_object in ret_val:
            self.assertIsInstance(swift_object, api.SwiftObject)
            self.assertIn(swift_object._apiresource, swift_objects)

        self.mox.VerifyAll()

    def test_swift_get_objects_with_prefix(self):
        NAME = 'containerName'
        PREFIX = 'prefacedWith'

        swift_objects = (TEST_RETURN, TEST_RETURN + '2')
        container = self.mox.CreateMock(cloudfiles.container.Container)
        container.get_objects(prefix=PREFIX).AndReturn(swift_objects)

        swift_api = self.stub_swift_api()

        swift_api.get_container(NAME).AndReturn(container)

        self.mox.ReplayAll()

        ret_val = api.swift_get_objects(self.request,
                                        NAME,
                                        prefix=PREFIX)

        self.assertEqual(len(ret_val), len(swift_objects))
        for swift_object in ret_val:
            self.assertIsInstance(swift_object, api.SwiftObject)
            self.assertIn(swift_object._apiresource, swift_objects)

        self.mox.VerifyAll()

    def test_swift_upload_object(self):
        CONTAINER_NAME = 'containerName'
        OBJECT_NAME = 'objectName'
        OBJECT_DATA = 'someData'

        swift_api = self.stub_swift_api()
        container = self.mox.CreateMock(cloudfiles.container.Container)
        swift_object = self.mox.CreateMock(cloudfiles.storage_object.Object)

        swift_api.get_container(CONTAINER_NAME).AndReturn(container)
        container.create_object(OBJECT_NAME).AndReturn(swift_object)
        swift_object.write(OBJECT_DATA).AndReturn(TEST_RETURN)

        self.mox.ReplayAll()

        ret_val = api.swift_upload_object(self.request,
                                          CONTAINER_NAME,
                                          OBJECT_NAME,
                                          OBJECT_DATA)

        self.assertIsNone(ret_val)

        self.mox.VerifyAll()

    def test_swift_delete_object(self):
        CONTAINER_NAME = 'containerName'
        OBJECT_NAME = 'objectName'

        swift_api = self.stub_swift_api()
        container = self.mox.CreateMock(cloudfiles.container.Container)

        swift_api.get_container(CONTAINER_NAME).AndReturn(container)
        container.delete_object(OBJECT_NAME).AndReturn(TEST_RETURN)

        self.mox.ReplayAll()

        ret_val = api.swift_delete_object(self.request,
                                          CONTAINER_NAME,
                                          OBJECT_NAME)

        self.assertIsNone(ret_val)

        self.mox.VerifyAll()

    def test_swift_get_object_data(self):
        CONTAINER_NAME = 'containerName'
        OBJECT_NAME = 'objectName'
        OBJECT_DATA = 'objectData'

        swift_api = self.stub_swift_api()
        container = self.mox.CreateMock(cloudfiles.container.Container)
        swift_object = self.mox.CreateMock(cloudfiles.storage_object.Object)

        swift_api.get_container(CONTAINER_NAME).AndReturn(container)
        container.get_object(OBJECT_NAME).AndReturn(swift_object)
        swift_object.stream().AndReturn(OBJECT_DATA)

        self.mox.ReplayAll()

        ret_val = api.swift_get_object_data(self.request,
                                            CONTAINER_NAME,
                                            OBJECT_NAME)

        self.assertEqual(ret_val, OBJECT_DATA)

        self.mox.VerifyAll()

    def test_swift_object_exists(self):
        CONTAINER_NAME = 'containerName'
        OBJECT_NAME = 'objectName'

        swift_api = self.stub_swift_api()
        container = self.mox.CreateMock(cloudfiles.container.Container)
        swift_object = self.mox.CreateMock(cloudfiles.Object)

        swift_api.get_container(CONTAINER_NAME).AndReturn(container)
        container.get_object(OBJECT_NAME).AndReturn(swift_object)

        self.mox.ReplayAll()

        ret_val = api.swift_object_exists(self.request,
                                          CONTAINER_NAME,
                                          OBJECT_NAME)
        self.assertTrue(ret_val)

        self.mox.VerifyAll()

    def test_swift_copy_object(self):
        CONTAINER_NAME = 'containerName'
        OBJECT_NAME = 'objectName'

        swift_api = self.stub_swift_api()
        container = self.mox.CreateMock(cloudfiles.container.Container)
        self.mox.StubOutWithMock(api, 'swift_object_exists')

        swift_object = self.mox.CreateMock(cloudfiles.Object)

        swift_api.get_container(CONTAINER_NAME).AndReturn(container)
        api.swift_object_exists(self.request,
                                CONTAINER_NAME,
                                OBJECT_NAME).AndReturn(False)

        container.get_object(OBJECT_NAME).AndReturn(swift_object)
        swift_object.copy_to(CONTAINER_NAME, OBJECT_NAME)

        self.mox.ReplayAll()

        ret_val = api.swift_copy_object(self.request, CONTAINER_NAME,
                                        OBJECT_NAME, CONTAINER_NAME,
                                        OBJECT_NAME)

        self.assertIsNone(ret_val)
        self.mox.VerifyAll()<|MERGE_RESOLUTION|>--- conflicted
+++ resolved
@@ -1094,65 +1094,21 @@
 
 
 class APIExtensionTests(test.TestCase):
-<<<<<<< HEAD
-=======
 
     def stub_novaclient(self):
         self.mox.StubOutWithMock(client, 'Client')
         c = self.mox.CreateMock(client.Client)
         return c
->>>>>>> 2b77d720
     
     def setUp(self):
         super(APIExtensionTests, self).setUp()
-        
-<<<<<<< HEAD
         keypair = self.mox.CreateMock(api.KeyPair)
         keypair.id = 1
         keypair.name = TEST_RETURN
+
         self.keypair = keypair
         self.keypairs = [keypair, ]
-
-    def test_keypair_create(self):
-        api.keypair_create = self.mox.CreateMockAnything()
-        api.keypair_create(IsA(http.HttpRequest), IsA(str)).\
-                                                        AndReturn(self.keypair)
-
-        self.mox.ReplayAll()
-
-        ret_val = api.keypair_create(self.request, TEST_RETURN)
-        self.assertIsInstance(ret_val, api.KeyPair)
-        self.assertEqual(ret_val, self.keypair)
-
-        self.mox.VerifyAll()
-
-    def test_keypair_delete(self):
-        api.keypair_delete = self.mox.CreateMockAnything()
-        api.keypair_delete(IsA(http.HttpRequest), IsA(int)).AndReturn(None)
-
-        self.mox.ReplayAll()
-
-        ret_val = api.keypair_delete(self.request, self.keypair.id)
-        self.assertIsNone(ret_val)
-
-        self.mox.VerifyAll()
-
-    def test_keypair_list(self):
-
-        api.keypair_list = self.mox.CreateMockAnything()
-        api.keypair_list(IsA(http.HttpRequest)).AndReturn(self.keypairs)
-
-        self.mox.ReplayAll()
-
-        ret_val = api.keypair_list(self.request)
-
-        self.assertEqual(len(ret_val), len(self.keypairs))
-        for keypair in ret_val:
-            self.assertIsInstance(keypair, api.KeyPair)
-
-        self.mox.VerifyAll()
-
-=======
+        
         floating_ip = self.mox.CreateMock(api.FloatingIp)
         floating_ip.id = 1
         floating_ip.fixed_ip = '10.0.0.4'
@@ -1244,7 +1200,45 @@
 
         self.assertIsInstance(server, api.Server)
         self.mox.VerifyAll()
->>>>>>> 2b77d720
+
+    def test_keypair_create(self):
+        api.keypair_create = self.mox.CreateMockAnything()
+        api.keypair_create(IsA(http.HttpRequest), IsA(str)).\
+                                                        AndReturn(self.keypair)
+        self.mox.ReplayAll()
+
+        ret_val = api.keypair_create(self.request, TEST_RETURN)
+        self.assertIsInstance(ret_val, api.KeyPair)
+        self.assertEqual(ret_val, self.keypair)
+
+        self.mox.VerifyAll()
+
+    def test_keypair_delete(self):
+        api.keypair_delete = self.mox.CreateMockAnything()
+        api.keypair_delete(IsA(http.HttpRequest), IsA(int)).AndReturn(None)
+
+        self.mox.ReplayAll()
+
+        ret_val = api.keypair_delete(self.request, self.keypair.id)
+        self.assertIsNone(ret_val)
+
+        self.mox.VerifyAll()
+
+    def test_keypair_list(self):
+
+        api.keypair_list = self.mox.CreateMockAnything()
+        api.keypair_list(IsA(http.HttpRequest)).AndReturn(self.keypairs)
+
+        self.mox.ReplayAll()
+
+        ret_val = api.keypair_list(self.request)
+
+        self.assertEqual(len(ret_val), len(self.keypairs))
+        for keypair in ret_val:
+            self.assertIsInstance(keypair, api.KeyPair)
+
+        self.mox.VerifyAll()
+
 
 class GlanceApiTests(test.TestCase):
     def stub_glance_api(self, count=1):
