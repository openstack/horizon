{% load i18n %}
<section id="role_list" class="role_list">
  <header>
    <h4>Roles</h4>
<<<<<<< HEAD
    <button class="btn" data-toggle="modal" data-target="#new-roleModal"><i class="fa fa-plus"></i></button>
=======
    <a href="{% url 'horizon:idm:myApplications:roles_create' application_id=form.application_id %}" class="btn ajax-modal"><i class="fa fa-plus"></i></a>
>>>>>>> 22a6360a
  </header>

  <div class="btn-group-vertical roles {{ step.slug }}_roles" data-toggle="buttons" id="{{ step.slug }}_roles">
    {% for role in form.application_roles %}
        <label class="btn btn-default role">
          <input type="radio" name="roles" id="{{ role.id }}_radio" autocomplete="off" data-{{ step.slug }}-id="{{ role.id }}">
            {{ role.name }}
          <i class="fa fa-edit"></i>      
          <i class="fa fa-close"></i>
        </label>
    {% endfor %}
  </div>
</section>

<section id="permissions_list" class="permissions_list">
  <header>
    <h4>Permissions</h4>
<<<<<<< HEAD
    <button class="btn" data-toggle="modal" data-target="#new-permissionModal"><i class="fa fa-plus"></i></button>
=======
    <a href="{% url 'horizon:idm:myApplications:permissions_create' application_id=form.application_id %}" class="btn ajax-modal"><i class="fa fa-plus"></i></a>
>>>>>>> 22a6360a
  </header>
  {# show when no role is selected #}
  <div class="alert alert-info" id="{{ step.slug}}_info_message">
    Manage the permissions of your contacts and create new roles
  </div>
  <div class="" id="{{ step.slug }}_permissions">
    <ul class="permissions {{ step.slug }}_permissions list-group">
    {% for permission in form.application_permissions %}
      <li class="list-group-item" data-permission-id="{{ permission.id }}">
        <i class="fa fa-check"></i>
          {{ permission.name }}
        </li>
    {% endfor %}
    </ul>
  </div>
</section>


<div class="hide">
  {% include "horizon/common/_form_fields.html" %}
</div>


<script>
  if (typeof horizon.fiware_roles_workflow !== 'undefined') {
    horizon.fiware_roles_workflow.workflow_init($(".workflow"), "{{ step.slug }}", "{{ step.get_id }}");
  } else {
    addHorizonLoadEvent(function() {
      horizon.fiware_roles_workflow.workflow_init($(".workflow"), "{{ step.slug }}", "{{ step.get_id }}");
    });
  }
</script><|MERGE_RESOLUTION|>--- conflicted
+++ resolved
@@ -2,11 +2,7 @@
 <section id="role_list" class="role_list">
   <header>
     <h4>Roles</h4>
-<<<<<<< HEAD
-    <button class="btn" data-toggle="modal" data-target="#new-roleModal"><i class="fa fa-plus"></i></button>
-=======
     <a href="{% url 'horizon:idm:myApplications:roles_create' application_id=form.application_id %}" class="btn ajax-modal"><i class="fa fa-plus"></i></a>
->>>>>>> 22a6360a
   </header>
 
   <div class="btn-group-vertical roles {{ step.slug }}_roles" data-toggle="buttons" id="{{ step.slug }}_roles">
@@ -24,11 +20,7 @@
 <section id="permissions_list" class="permissions_list">
   <header>
     <h4>Permissions</h4>
-<<<<<<< HEAD
-    <button class="btn" data-toggle="modal" data-target="#new-permissionModal"><i class="fa fa-plus"></i></button>
-=======
     <a href="{% url 'horizon:idm:myApplications:permissions_create' application_id=form.application_id %}" class="btn ajax-modal"><i class="fa fa-plus"></i></a>
->>>>>>> 22a6360a
   </header>
   {# show when no role is selected #}
   <div class="alert alert-info" id="{{ step.slug}}_info_message">
