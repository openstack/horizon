--- conflicted
+++ resolved
@@ -3,11 +3,7 @@
 {% load url from future %}
 
 {% block form_id %}create_application_modal{% endblock %}
-<<<<<<< HEAD
-<!-- {% block form_action %}{% url 'horizon:idm:myApplications:upload' %}{% endblock %} -->
-=======
 {% block form_action %}{% url 'horizon:idm:myApplications:create' %}{% endblock %}
->>>>>>> 5a0194fa
 
 {% block modal_id %}create_application_modal{% endblock %}
 {% block modal-header %}
