--- conflicted
+++ resolved
@@ -95,10 +95,6 @@
 }
 
 #avatar-update{
-<<<<<<< HEAD
-  width: 60px;
-=======
->>>>>>> 0f59c597
   @include border-top-radius ($border-radius-base);
   @include border-bottom-radius ($border-radius-base);
 }
@@ -111,8 +107,6 @@
   }
 }
 
-<<<<<<< HEAD
-=======
 .panel-cancel{
   &:hover{
     border-color: $brand-danger !important;
@@ -168,7 +162,6 @@
   }
 }
 
->>>>>>> 0f59c597
 #authorize_application_modal{
   @extend .well;
   .modal-body{
