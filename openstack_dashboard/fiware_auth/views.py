# Licensed under the Apache License, Version 2.0 (the "License");
# you may not use this file except in compliance with the License.
# You may obtain a copy of the License at
#
# http://www.apache.org/licenses/LICENSE-2.0
#
# Unless required by applicable law or agreed to in writing, software
# distributed under the License is distributed on an "AS IS" BASIS,
# WITHOUT WARRANTIES OR CONDITIONS OF ANY KIND, either express or
# implied.
# See the License for the specific language governing permissions and
# limitations under the License.

import logging

from django.conf import settings
from django.core.urlresolvers import reverse_lazy
from django.shortcuts import redirect
from django.views.generic.base import TemplateView
from django.views.generic.edit import FormView
from django.utils.translation import ugettext_lazy as _
from django.template.loader import render_to_string
from django.core.mail import EmailMultiAlternatives

from horizon import messages
from horizon import exceptions

from openstack_dashboard import fiware_api
from openstack_dashboard.fiware_auth import forms as fiware_forms

from keystoneclient import base

LOG = logging.getLogger('idm_logger')

class TemplatedEmailMixin(object):
    # TODO(garcianavalon) as settings
    EMAIL_HTML_TEMPLATE = 'email/base_email.html'
    EMAIL_TEXT_TEMPLATE = 'email/base_email.txt'
    def send_html_email(self, to, from_email, subject, content):
        # TODO(garcianavalon) pass the context dict as param is better or use kwargs
        LOG.debug('Sending email to {0} with subject {1}'.format(to, subject))
        context = {
            'content':content
        }
        text_content = render_to_string(self.EMAIL_TEXT_TEMPLATE, context)
        html_content = render_to_string(self.EMAIL_HTML_TEMPLATE, context)
        msg = EmailMultiAlternatives(subject, text_content, from_email, to)
        msg.attach_alternative(html_content, "text/html")
        msg.send()

class _RequestPassingFormView(FormView, TemplatedEmailMixin):
    """
    A version of FormView which passes extra arguments to certain
    methods, notably passing the HTTP request nearly everywhere, to
    enable finer-grained processing.
    
    """
    def post(self, request, *args, **kwargs):
        # Pass request to get_form_class and get_form for per-request
        # form control.
        form_class = self.get_form_class(request)
        form = self.get_form(form_class)
        if form.is_valid():
            # Pass request to form_valid.
            return self.form_valid(request, form)
        else:
            return self.form_invalid(form)

    def get_form_class(self, request=None):
        return super(_RequestPassingFormView, self).get_form_class()

    def get_form_kwargs(self, request=None, form_class=None):
        return super(_RequestPassingFormView, self).get_form_kwargs()

    def get_initial(self, request=None):
        return super(_RequestPassingFormView, self).get_initial()

    def get_success_url(self, request=None, user=None):
        # We need to be able to use the request and the new user when
        # constructing success_url.
        return super(_RequestPassingFormView, self).get_success_url()

    def form_valid(self, form, request=None):
        return super(_RequestPassingFormView, self).form_valid(form)

    def form_invalid(self, form, request=None):
        return super(_RequestPassingFormView, self).form_invalid(form)


class RegistrationView(_RequestPassingFormView):
    """Creates a new user in the backend. Then redirects to the log-in page.
    Once registered, defines the URL where to redirect for activation
    """
    form_class = fiware_forms.RegistrationForm
    http_method_names = ['get', 'post', 'head', 'options', 'trace']
    success_url = reverse_lazy('login')
    template_name = 'auth/registration/registration.html'
    
    def form_valid(self, request, form):
        new_user = self.register(request, **form.cleaned_data)
        if new_user:
            success_url = self.get_success_url(request, new_user)
            # success_url must be a simple string, no tuples
            return redirect(success_url)
        # TODO(garcianavalon) do something if new_user is None like
        # redirect to login or to sign_up

    # We have to protect the entire "cleaned_data" dict because it contains the
    # password and confirm_password strings.
    def register(self, request, **cleaned_data):
        LOG.info('Singup user {0}.'.format(cleaned_data['username']))
        #delegate to the manager to create all the stuff
        try:
            # We use the keystoneclient directly here because the keystone api
            # reuses the request (and therefor the session). We make the normal rest-api
            # calls, using our own user for our portal
            new_user = fiware_api.keystone.register_user(
                name=cleaned_data['username'],
                email=cleaned_data['email'],
                password=cleaned_data['password1'])
            LOG.debug('User {0} was successfully created.'.format(cleaned_data['username']))
            self.send_activation_email(new_user)
            return new_user

        except Exception:
            msg = _('Unable to create user.')
            LOG.warning(msg)
            exceptions.handle(request, msg)

    def send_activation_email(self, user):
        # TODO(garcianavalon) subject, message and from_email as settings/files
        subject = 'Welcome to FIWARE'
        # Email subject *must not* contain newlines
        subject = ''.join(subject.splitlines())
        content = 'New user created at FIWARE :D/n Go to http://localhost:8000/activate/?activation_key={0}&user={1} to activate'.format(user.activation_key, user.id)
        #send a mail for activation
        self.send_html_email(to=[user.email],
                             from_email='admin@fiware-idm-test.dit.upm.es',
                             subject=subject,
                             content=content)

class ActivationView(TemplateView):

    http_method_names = ['get']
    template_name = 'auth/activation/activate.html'
    success_url = reverse_lazy('login')

    def get(self, request, *args, **kwargs):
        activated_user = self.activate(request, *args, **kwargs)
        if activated_user:
            return redirect(self.success_url)
        return super(ActivationView, self).get(request, *args, **kwargs)

    def activate(self, request):
        activation_key = request.GET.get('activation_key')
        user = request.GET.get('user')
        LOG.info('Requested activation for key {0}.'.format(activation_key))
        try:
            activated_user = fiware_api.keystone.activate_user(user, activation_key)
            LOG.debug('User {0} was successfully activated.'.format(activated_user.name))
            messages.success(request, _('User "%s" was successfully activated.') %activated_user.name)
            return activated_user
        except Exception:
            msg = _('Unable to activate user.')
            LOG.warning(msg)
            exceptions.handle(request, msg)

class RequestPasswordResetView(_RequestPassingFormView):
    form_class = fiware_forms.EmailForm
    template_name = 'auth/password/request.html'
    success_url = reverse_lazy('login')

    def form_valid(self, request, form):
        self._create_reset_password_token(request, form.cleaned_data['email'])
        return super(RequestPasswordResetView, self).form_valid(form)

    def _create_reset_password_token(self, request, email):
        LOG.info('Creating reset token for {0}.'.format(email))
        user = fiware_api.keystone.check_email(email)
        if user:
            reset_password_token = fiware_api.keystone.get_reset_token(user)
            token = base.getid(reset_password_token)
            self.send_reset_email(email, token)
            messages.success(request, _('Reset mail send to %s') % email)
        else:
            messages.error(request, _('No email %s registered') % email)

    def send_reset_email(self, email, token):
        # TODO(garcianavalon) subject, message and from_email as settings/files
        subject = 'Reset password instructions - FIWARE'
        # Email subject *must not* contain newlines
        subject = ''.join(subject.splitlines())
        content = 'Hello! Go to http://localhost:8000/password/reset/?token={0}&email={1} to reset it!'.format(token, email)
        #send a mail for activation
        self.send_html_email(to=[email], 
                            from_email='admin@fiware-idm-test.dit.upm.es',
                            subject=subject, 
                            content=content)


class ResetPasswordView(_RequestPassingFormView):
    form_class = fiware_forms.ChangePasswordForm
    template_name = 'auth/password/reset.html'
    success_url = reverse_lazy('login')

    def dispatch(self, request, *args, **kwargs):
        self.token = request.GET.get('token')
        self.email = request.GET.get('email')
        return super(ResetPasswordView, self).dispatch(request, *args, **kwargs)
    
    def get_context_data(self, **kwargs):
        context = super(ResetPasswordView, self).get_context_data(**kwargs)
        context['token'] = self.token
        context['email'] = self.email
        return context

    def form_valid(self, request, form):
        password = form.cleaned_data['password1']
        token = self.token
        user = self._reset_password(request, token, password)
        # import pdb
        # pdb.set_trace()
        if user:
            return super(ResetPasswordView, self).form_valid(form)
        return self.get(request) # redirect to itself

    def _reset_password(self, request, token, new_password):
        LOG.info('Reseting password for token {0}.'.format(token))
        user_email = self.email
        user = fiware_api.keystone.check_email(user_email)
        user_ref = {
            'id': user.id,
            'password': new_password,
        }
<<<<<<< HEAD
        try:
            user = fiware_api.keystone.reset_password(user_ref, token)
            if user:
                messages.success(request, _('password successfully changed.'))
                return user
        except Exception:
            msg = _('Unable to change password.')
            LOG.warning(msg)
            exceptions.handle(request, msg)

=======
        user = fiware_api.keystone.reset_password(user_ref, token)
        if user:
            messages.success(request, _('password successfully changed.'))
            return user
        
    
>>>>>>> eccc5e59
class ResendConfirmationInstructionsView(_RequestPassingFormView):
    form_class = fiware_forms.EmailForm
    template_name = 'auth/registration/confirmation.html'
    success_url = reverse_lazy('login')

    def form_valid(self, request, form):
        self._resend_confirmation_email(request, form.cleaned_data['email'])
        return super(ResendConfirmationInstructionsView, self).form_valid(form)

    def _resend_confirmation_email(self, request, email):
        user = fiware_api.keystone.check_email(email)
        if not user:
            LOG.debug('The email address {0} is not registered'.format(email))
            msg = _('Sorry. You have specified an email address that is not registered \
                 to any our our user accounts. If your problem persits, please contact: \
                 fiware-lab-help@lists.fi-ware.org')
            messages.error(request, msg)
            return False

        if user.enabled:
            msg = _('Email was already confirmed, please try signing in')
            LOG.debug('The email address {0} was already confirmed'.format(email))
            messages.error(request, msg)
            return False

        activation_key = fiware_api.keystone.new_activation_key(user)

        self.send_reactivation_email(user, activation_key)
        msg = _('Resended confirmation instructions to %s') %email
        messages.success(request, msg)
        return True

    def send_reactivation_email(self, user, activation_key):
        # TODO(garcianavalon) subject, message and from_email as settings/files
        subject = 'Welcome to FIWARE'
        # Email subject *must not* contain newlines
        subject = ''.join(subject.splitlines())
        content = 'New user created at FIWARE :D/n Go to http://localhost:8000/activate/?activation_key={0}&user={1} to activate'.format(base.getid(activation_key), user.id)
        #send a mail for activation
        self.send_html_email(to=[user.email],
                             from_email='admin@fiware-idm-test.dit.upm.es',
                             subject=subject,
                             content=content)<|MERGE_RESOLUTION|>--- conflicted
+++ resolved
@@ -230,9 +230,9 @@
         user = fiware_api.keystone.check_email(user_email)
         user_ref = {
             'id': user.id,
-            'password': new_password,
+            'passwor': new_password,
         }
-<<<<<<< HEAD
+
         try:
             user = fiware_api.keystone.reset_password(user_ref, token)
             if user:
@@ -243,14 +243,6 @@
             LOG.warning(msg)
             exceptions.handle(request, msg)
 
-=======
-        user = fiware_api.keystone.reset_password(user_ref, token)
-        if user:
-            messages.success(request, _('password successfully changed.'))
-            return user
-        
-    
->>>>>>> eccc5e59
 class ResendConfirmationInstructionsView(_RequestPassingFormView):
     form_class = fiware_forms.EmailForm
     template_name = 'auth/registration/confirmation.html'
