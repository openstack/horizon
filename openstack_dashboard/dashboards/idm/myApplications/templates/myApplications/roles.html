--- conflicted
+++ resolved
@@ -4,16 +4,11 @@
 
 {% block main %}
   <div id="create_application_roles">
-<<<<<<< HEAD
+
     <div class="modal-header">
       <h3>
         {% include "idm/myApplications/_step-3.html" %}
       </h3>
-=======
-    <div class="modal-header"><h3>
-    {% include "idm/myApplications/steps/_step-3.html" %}
-    </h3>
->>>>>>> c3f67241
     </div>
 
       
