# Licensed under the Apache License, Version 2.0 (the "License"); you may
# not use this file except in compliance with the License. You may obtain
# a copy of the License at
#
#      http://www.apache.org/licenses/LICENSE-2.0
#
# Unless required by applicable law or agreed to in writing, software
# distributed under the License is distributed on an "AS IS" BASIS, WITHOUT
# WARRANTIES OR CONDITIONS OF ANY KIND, either express or implied. See the
# License for the specific language governing permissions and limitations
# under the License.

from django.urls import reverse
from django.utils import html
from django.utils import http
from django.utils import safestring
from django.utils.translation import gettext_lazy as _
from django.utils.translation import ngettext_lazy
from django.utils.translation import pgettext_lazy

from horizon import tables

from openstack_dashboard import api
from openstack_dashboard.api import cinder


DELETABLE_STATES = ("available", "error",)


class BackupVolumeNameColumn(tables.Column):
    def get_raw_data(self, backup):
        volume = backup.volume
        if volume:
            volume_name = volume.name
            volume_name = html.escape(volume_name)
        else:
            volume_name = _("Unknown")
        return safestring.mark_safe(volume_name)

    def get_link_url(self, backup):
        volume = backup.volume
        if volume:
            volume_id = volume.id
            return reverse(self.link, args=(volume_id,))


class SnapshotColumn(tables.Column):
    url = "horizon:project:snapshots:detail"

    def get_raw_data(self, backup):
        snapshot = backup.snapshot
        if snapshot:
            snapshot_name = snapshot.name
            snapshot_name = html.escape(snapshot_name)
        elif backup.snapshot_id:
            snapshot_name = _("Unknown")
        else:
            return None
        return safestring.mark_safe(snapshot_name)

    def get_link_url(self, backup):
        if backup.snapshot:
            return reverse(self.url,
                           args=(backup.snapshot_id,))


class DeleteBackup(tables.DeleteAction):
    help_text = _("Deleted volume backups are not recoverable.")
    policy_rules = (("volume", "backup:delete"),)

    @staticmethod
    def action_present(count):
        return ngettext_lazy(
            "Delete Volume Backup",
            "Delete Volume Backups",
            count
        )

    @staticmethod
    def action_past(count):
        return ngettext_lazy(
            "Scheduled deletion of Volume Backup",
            "Scheduled deletion of Volume Backups",
            count
        )

    def delete(self, request, obj_id):
        api.cinder.volume_backup_delete(request, obj_id)

    def allowed(self, request, backup=None):
        if backup:
            return backup.status in DELETABLE_STATES
        return True


class RestoreBackup(tables.LinkAction):
    name = "restore"
    verbose_name = _("Restore Backup")
    url = "horizon:project:backups:restore"
    classes = ("ajax-modal",)
    policy_rules = (("volume", "backup:restore"),)

    def allowed(self, request, backup=None):
        return backup.status == "available"

    def get_link_url(self, datum):
        backup_id = datum.id
        backup_name = datum.name
        volume_id = getattr(datum, 'volume_id', None)
        url = reverse(self.url, args=(backup_id,))
        url += '?%s' % http.urlencode({'backup_name': backup_name,
                                       'volume_id': volume_id})
        return url


class UpdateRow(tables.Row):
    ajax = True

    def get_data(self, request, backup_id):
        backup = cinder.volume_backup_get(request, backup_id)
        try:
            backup.volume = cinder.volume_get(request,
                                              backup.volume_id)
        except Exception:
            pass
        if backup.snapshot_id is not None:
            try:
                backup.snapshot = cinder.volume_snapshot_get(
                    request, backup.snapshot_id)
            except Exception:
                pass
        else:
            backup.snapshot = None
        return backup


def get_size(backup):
    return _("%sGB") % backup.size


class BackupsFilterAction(tables.FilterAction):

    def filter(self, table, volumes, filter_string):
        q = filter_string.lower()
        return [volume for volume in volumes
                if q in volume.name.lower()]


class BackupsTable(tables.DataTable):
    STATUS_CHOICES = (
        ("available", True),
        ("creating", None),
        ("restoring", None),
        ("error", False),
    )
    STATUS_DISPLAY_CHOICES = (
        ("available", pgettext_lazy("Current status of a Volume Backup",
                                    "Available")),
        ("error", pgettext_lazy("Current status of a Volume Backup",
                                "Error")),
        ("creating", pgettext_lazy("Current status of a Volume Backup",
                                   "Creating")),
        ("restoring", pgettext_lazy("Current status of a Volume Backup",
                                    "Restoring")),
        ("deleting", pgettext_lazy("Current status of a Volume Backup",
                                   "Deleting")),
        ("error_restoring", pgettext_lazy("Current status of a Volume Backup",
                                          "Error Restoring")),
    )
    name = tables.Column("name",
                         verbose_name=_("Name"),
                         link="horizon:project:backups:detail")
    description = tables.Column("description",
                                verbose_name=_("Description"),
                                truncate=40)
    size = tables.Column(get_size,
                         verbose_name=_("Size"),
                         attrs={'data-type': 'size'})
    status = tables.Column("status",
                           verbose_name=_("Status"),
                           status=True,
                           status_choices=STATUS_CHOICES,
                           display_choices=STATUS_DISPLAY_CHOICES)
    volume_name = BackupVolumeNameColumn("name",
                                         verbose_name=_("Volume Name"),
                                         link="horizon:project:volumes:detail")
    snapshot = SnapshotColumn("snapshot",
                              verbose_name=_("Snapshot"),
                              link="horizon:project:snapshots:detail")

    def current_page(self):
        return self._meta.current_page()

    def number_of_pages(self):
        return self._meta.number_of_pages()

    def get_pagination_string(self):
        return '?%s=' % self._meta.pagination_param

    class Meta(object):
        name = "volume_backups"
        verbose_name = _("Volume Backups")
        pagination_param = 'page'
        status_columns = ("status",)
        row_class = UpdateRow
<<<<<<< HEAD
        table_actions = (DeleteBackup,)
        row_actions = (RestoreBackup, DeleteBackup)


class BackupMessagesTable(tables.DataTable):
    message_id = tables.Column("id", verbose_name=_("ID"))
    message_level = tables.Column("message_level",
                                  verbose_name=_("Message Level"))
    event_id = tables.Column("event_id",
                             verbose_name=_("Event Id"))
    user_message = tables.Column("user_message",
                                 verbose_name=_("User Message"))
    created_at = tables.Column("created_at",
                               verbose_name=_("Created At"))
    guaranteed_until = tables.Column("guaranteed_until",
                                     verbose_name=_("Guaranteed Until"))

    class Meta(object):
        name = "backup_messages"
        verbose_name = _("Messages")
=======
        table_actions = (DeleteBackup, BackupsFilterAction)
        row_actions = (RestoreBackup, DeleteBackup)
>>>>>>> 3020cf5e
<|MERGE_RESOLUTION|>--- conflicted
+++ resolved
@@ -203,8 +203,7 @@
         pagination_param = 'page'
         status_columns = ("status",)
         row_class = UpdateRow
-<<<<<<< HEAD
-        table_actions = (DeleteBackup,)
+        table_actions = (DeleteBackup, BackupsFilterAction)
         row_actions = (RestoreBackup, DeleteBackup)
 
 
@@ -223,8 +222,4 @@
 
     class Meta(object):
         name = "backup_messages"
-        verbose_name = _("Messages")
-=======
-        table_actions = (DeleteBackup, BackupsFilterAction)
-        row_actions = (RestoreBackup, DeleteBackup)
->>>>>>> 3020cf5e
+        verbose_name = _("Messages")