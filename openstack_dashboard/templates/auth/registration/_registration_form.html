--- conflicted
+++ resolved
@@ -7,24 +7,10 @@
   {% block form_action %}{% url 'fiware_auth_register' %}{% endblock %}
   {% block modal-body %}
 
-<<<<<<< HEAD
-      {% include "horizon/common/_form_fields.html" %}
-      <div id="recaptcha_widget" style="display:none">
-        <div id="recaptcha_image"></div>
-        <div class="input-group">
-          <input type="text" class="form-control" id="recaptcha_response_field" name="recaptcha_response_field" />
-          <div class="input-group-addon"><div><a href="javascript:Recaptcha.reload()" class="fa fa-refresh"></a></div></div>
-          <div class="input-group-addon"><div class="recaptcha_only_if_image"><a href="javascript:Recaptcha.switch_type('audio')" class="fa fa-volume-up"></a></div></div>
-          <div class="input-group-addon"><div><a href="javascript:Recaptcha.showhelp()" class="fa fa-question-circle"></a></div></div>
-        </div>
-        <div class="recaptcha_only_if_incorrect_sol" style="color:red">Incorrect please try again</div>
 
-      </div>
+    {% include "auth/registration/_form_fields.html" %}
+      
 
-=======
-      {% include "auth/registration/_form_fields.html" %}
-      
->>>>>>> 8c6b2d1f
   {% endblock %}
   {% block modal-footer %}
       <label class="conditions checkbox-inline">
