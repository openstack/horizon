--- conflicted
+++ resolved
@@ -541,7 +541,6 @@
 # auth_token middleware are using. Allowed values are the
 # algorithms supported by Python's hashlib library.
 # OPENSTACK_TOKEN_HASH_ALGORITHM = 'md5'
-<<<<<<< HEAD
 
 # USER REGISTRATION
 # KEYSTONE ADMIN ACCOUNT FOR THE IdM
@@ -590,6 +589,4 @@
 
 # Default FIWARE roles
 FIWARE_PURCHASER_ROLE = 'purchaser'
-FIWARE_PROVIDER_ROLE = 'provider'
-=======
->>>>>>> addef13c
+FIWARE_PROVIDER_ROLE = 'provider'