#frontpage, 
#registration,
#home{
  .row{
    @media (max-width: $screen-sm-min){
      margin: 0px !important;
      .help-box{
        padding: 0 !important;
      }
    }
  }
}

#edit{
  .modal-header{
    margin-bottom: 10px;
    border-bottom: 1px solid transparent !important;
    h3{
      margin: 14px 0 0;
      font-size: 17px !important;
      color: $brand-secundary;
    }
  }
}


#content_body{
  @include make-sm-column(11, $gutter: $grid-gutter-width);
  @include make-md-column(9, $gutter: $grid-gutter-width);
  @include make-lg-column(9, $gutter: $grid-gutter-width);
  @media (max-width: $screen-sm-min){
    margin-top: 45px;
    padding: 0px;
  }
}

textarea {
  resize: none;
  -webkit-transition: height 0.2s;
  -moz-transition: height 0.2s;
  transition: height 0.2s;
}

.list-group-item{
  margin-left: -15px;
  margin-right: -15px;
  padding-left: 15px;
  padding-right: 15px;
  border-left: rgba(0, 0, 0, 0);
  border-right: rgba(0, 0, 0, 0);
  min-height: 60px;
  .avatar {
    float: left;    
    margin-right: 15px;
    img{
      width: 36px;   
      @include border-top-radius (2px);
      @include border-bottom-radius (2px);   
    }
  }
  .data{
    @include text-overflow;
    &:first-child{color: $black;}
    &:last-child{color: $gray;}
    button.btn.btn-link {
      padding: 0;
      margin-left: 15px;
      @include opacity(0);
      color: $brand-secundary;
      font-family: $corporate-font-family-sans-serif-Regular;
    }
  }
  &:hover{
    button.btn.btn-link {
      @include opacity(1);
    }
  }
}

.panel{
  .empty{
    @extend .alert;
    @extend .alert-info;
  }
}

#organizations,
#myApplications{
  .panel-heading{
    padding: 0;
    .nav-tabs{ margin-bottom: 0; border-bottom: 0;}
  }
}

<<<<<<< HEAD
#avatar-update{
  width: 60px;
  @include border-top-radius ($border-radius-base);
  @include border-bottom-radius ($border-radius-base);
}

#edit{
  .modal-footer{
    a.panel-title{
      float: left;
    }
  }
}

=======
#authorize_application_modal{
  @extend .well;
  .modal-body{
    padding: 10px 0;
  }
}
>>>>>>> 5c9d2476

//.alert{
//  position: absolute;
//  bottom: 35px;
//  width: 87%;
//  right: 15px;
//  height: auto;
//  z-index: 100;
//  font-size: 10px;
//  .close{
//    right: 0;
//  }
//}<|MERGE_RESOLUTION|>--- conflicted
+++ resolved
@@ -92,7 +92,6 @@
   }
 }
 
-<<<<<<< HEAD
 #avatar-update{
   width: 60px;
   @include border-top-radius ($border-radius-base);
@@ -107,14 +106,12 @@
   }
 }
 
-=======
 #authorize_application_modal{
   @extend .well;
   .modal-body{
     padding: 10px 0;
   }
 }
->>>>>>> 5c9d2476
 
 //.alert{
 //  position: absolute;
