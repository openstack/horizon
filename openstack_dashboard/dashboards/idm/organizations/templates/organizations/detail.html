--- conflicted
+++ resolved
@@ -67,14 +67,11 @@
 
   <div class="panel panel-default applications">
     <div class="panel-heading">
-<<<<<<< HEAD
-      {{ applications_table }}
-      {{ applications_table.render_table_actions }}
-=======
       <span>
         {{ applications_table }}
+        
       </span>
->>>>>>> 9276da65
+      {{ applications_table.render_table_actions }}
     </div>
     <div class="panel-body">
       {% if applications_table.get_rows %}
