[metadata]
name = horizon
<<<<<<< HEAD
version = 2015.1
=======
version = 2014.2.3
>>>>>>> addef13c
summary = OpenStack Dashboard
description-file =
    README.rst
author = OpenStack
author-email = openstack-dev@lists.openstack.org
home-page = http://www.openstack.org/
classifier =
    Development Status :: 5 - Production/Stable
    Environment :: OpenStack
    Framework :: Django
    Intended Audience :: Developers
    Intended Audience :: Information Technology
    Intended Audience :: System Administrators
    License :: OSI Approved :: Apache Software License
    Operating System :: OS Independent
    Operating System :: POSIX :: Linux
    Programming Language :: Python
    Programming Language :: Python :: 2
    Programming Language :: Python :: 2.7
    Programming Language :: Python :: 2.6
    Topic :: Internet :: WWW/HTTP

[global]
setup-hooks =
    openstack_dashboard.hooks.setup_hook

[files]
packages =
    horizon
    openstack_dashboard

[build_sphinx]
all_files = 1
build-dir = doc/build
source-dir = doc/source

[nosetests]
verbosity=2
detailed-errors=1<|MERGE_RESOLUTION|>--- conflicted
+++ resolved
@@ -1,10 +1,6 @@
 [metadata]
 name = horizon
-<<<<<<< HEAD
-version = 2015.1
-=======
 version = 2014.2.3
->>>>>>> addef13c
 summary = OpenStack Dashboard
 description-file =
     README.rst
