--- conflicted
+++ resolved
@@ -8,11 +8,7 @@
 <div id="detailOrganization">
     <header>
         <h3 class="name">
-<<<<<<< HEAD
-            Name of Organization <a href="." class="small"><i class="fa fa-edit"></i>edit</a>
-=======
             Name of Organization <a href="{% url 'horizon:idm:organizations:edit' organization_id %}" class="small"><i class="fa fa-edit"></i>edit</a>
->>>>>>> 00aaa063
         </h3>
         <!--crear la carga de la imagen -->
         <div class="logo">
@@ -32,11 +28,7 @@
                     </a>
                 </h4>
                 <div id="description" class="collapse">
-<<<<<<< HEAD
-                    Anim pariatur cliche reprehenderit, enim eiusmod high life accusamus terry richardson ad squid. 3 wolf moon officia aute, non cupidatat skateboard dolor brunch. Food truck quinoa nesciunt laborum eiusmod.
-=======
                     <p>{{ contact_info }}</p>
->>>>>>> 00aaa063
                 </div>
             </div>
 		</div>
