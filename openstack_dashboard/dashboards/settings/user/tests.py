# Copyright 2013 Red Hat, Inc.
#
#    Licensed under the Apache License, Version 2.0 (the "License"); you may
#    not use this file except in compliance with the License. You may obtain
#    a copy of the License at
#
#         http://www.apache.org/licenses/LICENSE-2.0
#
#    Unless required by applicable law or agreed to in writing, software
#    distributed under the License is distributed on an "AS IS" BASIS, WITHOUT
#    WARRANTIES OR CONDITIONS OF ANY KIND, either express or implied. See the
#    License for the specific language governing permissions and limitations
#    under the License.

from django.conf import settings
from django.core.urlresolvers import reverse

from openstack_dashboard.test import helpers as test


INDEX_URL = reverse("horizon:settings:user:index")


class UserSettingsTest(test.TestCase):

    def test_timezone_offset_is_displayed(self):
        res = self.client.get(INDEX_URL)

<<<<<<< HEAD
        self.assertContains(res, "UTC +11:00: Australia (Melbourne) Time")
        self.assertContains(res, "UTC +04:00: Russia (Moscow) Time")
        self.assertContains(res, "UTC -03:00: Falkland Islands Time")
        self.assertContains(res, "UTC -10:00: United States (Honolulu) Time")
=======
        self.assertContains(res, "Australia/Melbourne (UTC +11:00)")
        self.assertContains(res, "Atlantic/Stanley (UTC -03:00)")
        self.assertContains(res, "Pacific/Honolulu (UTC -10:00)")
>>>>>>> addef13c

    def test_display_language(self):
        # Add an unknown language to LANGUAGES list
        settings.LANGUAGES += (('unknown', 'Unknown Language'),)

        res = self.client.get(INDEX_URL)
        # Known language
        self.assertContains(res, 'English')
        # Unknown language
        self.assertContains(res, 'Unknown Language')<|MERGE_RESOLUTION|>--- conflicted
+++ resolved
@@ -26,16 +26,9 @@
     def test_timezone_offset_is_displayed(self):
         res = self.client.get(INDEX_URL)
 
-<<<<<<< HEAD
-        self.assertContains(res, "UTC +11:00: Australia (Melbourne) Time")
-        self.assertContains(res, "UTC +04:00: Russia (Moscow) Time")
-        self.assertContains(res, "UTC -03:00: Falkland Islands Time")
-        self.assertContains(res, "UTC -10:00: United States (Honolulu) Time")
-=======
         self.assertContains(res, "Australia/Melbourne (UTC +11:00)")
         self.assertContains(res, "Atlantic/Stanley (UTC -03:00)")
         self.assertContains(res, "Pacific/Honolulu (UTC -10:00)")
->>>>>>> addef13c
 
     def test_display_language(self):
         # Add an unknown language to LANGUAGES list
