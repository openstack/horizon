# Copyright (C) 2014 Universidad Politecnica de Madrid
#
# Licensed under the Apache License, Version 2.0 (the "License"); you may
# not use this file except in compliance with the License. You may obtain
# a copy of the License at
#
#      http://www.apache.org/licenses/LICENSE-2.0
#
# Unless required by applicable law or agreed to in writing, software
# distributed under the License is distributed on an "AS IS" BASIS, WITHOUT
# WARRANTIES OR CONDITIONS OF ANY KIND, either express or implied. See the
# License for the specific language governing permissions and limitations
# under the License.

import logging

from django.core.urlresolvers import reverse
from django.utils.translation import ugettext_lazy as _

from horizon import exceptions
from horizon import forms
from horizon import tables
from horizon import tabs
from horizon import workflows
from horizon.utils import memoized


from openstack_dashboard import api
from openstack_dashboard import fiware_api
from openstack_dashboard.dashboards.idm import views as idm_views
from openstack_dashboard.dashboards.idm.myApplications \
    import tables as application_tables
from openstack_dashboard.dashboards.idm.myApplications \
    import tabs as application_tabs
from openstack_dashboard.dashboards.idm.myApplications \
    import forms as application_forms
from openstack_dashboard.dashboards.idm.myApplications \
    import workflows as application_workflows

LOG = logging.getLogger('idm_logger')

class IndexView(tabs.TabbedTableView):
    tab_group_class = application_tabs.PanelTabs
    template_name = 'idm/myApplications/index.html'


class CreateView(forms.ModalFormView):
    form_class = application_forms.CreateApplicationForm
    template_name = 'idm/myApplications/create.html'

    def get_initial(self):
        initial_data = {
            "appID" : "",
            "redirect_to": 'create',
        }
        return initial_data


class AvatarStepView(forms.ModalFormView):
    form_class = application_forms.AvatarForm
    template_name = 'idm/myApplications/avatar_step.html'

    def get_initial(self):
        application = fiware_api.keystone.application_get(self.request, self.kwargs['application_id'])
        initial_data = {
            "appID": application.id,
            "redirect_to": 'create',
        }
        return initial_data

    def get_context_data(self, **kwargs):
        context = super(AvatarStepView, self).get_context_data(**kwargs)
        application = fiware_api.keystone.application_get(self.request, self.kwargs['application_id'])
        context['application'] = application
        context['image'] = getattr(application, 'img_original', '/static/dashboard/img/logos/original/app.png')
        return context


class RolesView(workflows.WorkflowView):
    workflow_class = application_workflows.ManageApplicationRoles
    template_name = 'idm/myApplications/roles/_workflow_base.html'

    def get_initial(self):
        initial = super(RolesView, self).get_initial()
        initial['application_id'] = self.kwargs['application_id']
        return initial

    def get_workflow(self):
        workflow = super(RolesView, self).get_workflow()
        workflow.finalize_button_name = _("Finish")
        return workflow


class CreateRoleView(forms.ModalFormView):
    form_class = application_forms.CreateRoleForm
    template_name = 'idm/myApplications/roles/role_create.html'
    success_url = 'horizon:idm:myApplications:roles_index'

    def get_success_url(self):
        return reverse(self.success_url,
                kwargs={'application_id': self.kwargs['application_id']})

    def get_context_data(self, **kwargs):
        context = super(CreateRoleView, self).get_context_data(**kwargs)
        context['application_id'] = self.kwargs['application_id']
        return context

    def get_initial(self):
        initial = super(CreateRoleView, self).get_initial()
        initial['application_id'] = self.kwargs['application_id']
        return initial

class EditRoleView(forms.ModalFormView):
    form_class = application_forms.EditRoleForm
    template_name = 'idm/myApplications/roles/role_edit.html'
    success_url = 'no use, all ajax!'

    def get_context_data(self, **kwargs):
        context = super(EditRoleView, self).get_context_data(**kwargs)
        context['role_id'] = self.kwargs['role_id']
        context['application_id'] = self.kwargs['application_id']
        # dont show the modal css classes
        context.pop('hide', None)
        return context

    def get_initial(self):
        initial = super(EditRoleView, self).get_initial()
        role = fiware_api.keystone.role_get(self.request,
                                            self.kwargs['role_id'])
        initial['role_id'] = role.id
        initial['name'] = role.name
        return initial

class DeleteRoleView(forms.ModalFormView):
    form_class = application_forms.DeleteRoleForm
    template_name = 'idm/myApplications/roles/role_delete.html'
    success_url = 'horizon:idm:myApplications:roles_index'

    def get_success_url(self):
        return reverse(self.success_url,
                kwargs={'application_id': self.kwargs['application_id']})

    def get_context_data(self, **kwargs):
        context = super(DeleteRoleView, self).get_context_data(**kwargs)
        context['role_id'] = self.kwargs['role_id']
        context['application_id'] = self.kwargs['application_id']
        return context

    def get_initial(self):
        initial = super(DeleteRoleView, self).get_initial()
        initial['role_id'] = self.kwargs['role_id']
        return initial

class CreatePermissionView(forms.ModalFormView):
    form_class = application_forms.CreatePermissionForm
    template_name = 'idm/myApplications/roles/permission_create.html'
    success_url = 'horizon:idm:myApplications:roles_index'

    def get_context_data(self, **kwargs):
        context = super(CreatePermissionView, self).get_context_data(**kwargs)
        context['application_id'] = self.kwargs['application_id']
        return context

    def get_success_url(self):
        return reverse(self.success_url,
                kwargs={'application_id': self.kwargs['application_id']})

    def get_initial(self):
        initial = super(CreatePermissionView, self).get_initial()
        initial['application_id'] = self.kwargs['application_id']
        return initial


class DetailApplicationView(tables.MultiTableView):
    template_name = 'idm/myApplications/detail.html'
    table_classes = (application_tables.MembersTable, )

    def get_members_data(self):
        users = []
        try:
            # NOTE(garcianavalon) Get all the users' ids that belong to
            # the application (they have one or more roles)
            all_users = api.keystone.user_list(self.request)
            role_assignments = fiware_api.keystone.user_role_assignments(
                self.request, application=self.kwargs['application_id'])
            users = [user for user in all_users if user.id
                     in set([a.user_id for a in role_assignments])]
        except Exception:
            exceptions.handle(self.request,
                              _("Unable to retrieve member information."))
        return users

    def get_context_data(self, **kwargs):
        # Call the base implementation first to get a context
        context = super(DetailApplicationView, self).get_context_data(**kwargs)
        application_id = self.kwargs['application_id']
        application = fiware_api.keystone.application_get(self.request, application_id)
        context['description'] = application.description
        context['url'] = getattr(application, 'url', None)
        context['image'] = getattr(application, 'img_original',
                            '/static/dashboard/img/logos/original/app.png')
        callback_url = application.redirect_uris[0] \
                        if application.redirect_uris else None
        context['callbackurl'] = callback_url
        context['application_name'] = application.name
        context['application_id'] = application_id
        context['application_secret'] = application.secret
        return context


class AuthorizedMembersView(workflows.WorkflowView):
    workflow_class = application_workflows.ManageAuthorizedMembers

    def get_initial(self):
        initial = super(AuthorizedMembersView, self).get_initial()
        initial['superset_id'] = self.kwargs['application_id']
        return initial


class BaseApplicationsMultiFormView(idm_views.BaseMultiFormView):
    template_name = 'idm/myApplications/edit.html'
    forms_classes = [
        application_forms.CreateApplicationForm,
        application_forms.AvatarForm,
        application_forms.CancelForm
    ]

    def get_endpoint(self, form_class):
        """Override to allow runtime endpoint declaration"""
        endpoints = {
            application_forms.CreateApplicationForm:
                reverse('horizon:idm:myApplications:info', kwargs=self.kwargs),
            application_forms.AvatarForm:
                reverse('horizon:idm:myApplications:avatar', kwargs=self.kwargs),
            application_forms.CancelForm:
                reverse('horizon:idm:myApplications:cancel', kwargs=self.kwargs),
        }
        return endpoints.get(form_class)

    @memoized.memoized_method
    def get_object(self):
        try:
            return fiware_api.keystone.application_get(self.request,
                                                    self.kwargs['application_id'])
        except Exception:
            redirect = reverse("horizon:idm:myApplications:index")
            exceptions.handle(self.request, _('Unable to update application'),
                                redirect=redirect)

    def get_initial(self, form_class):
        initial = super(BaseApplicationsMultiFormView, self).get_initial(form_class)
        # Existing data from applciation
        callback_url = self.object.redirect_uris[0] \
                        if self.object.redirect_uris else None
        initial.update({
            "appID": self.object.id,
            "name": self.object.name,
            "description": self.object.description,
            "callbackurl": callback_url,
            "url": getattr(self.object, 'url', None),
            "redirect_to": "update"
        })
        return initial

    def get_context_data(self, **kwargs):

        context = super(BaseApplicationsMultiFormView, self).get_context_data(**kwargs)
<<<<<<< HEAD
        context['image'] = getattr(self.object, 'img_original', 

=======
        context['image'] = getattr(self.object, 'img_original',
>>>>>>> ffb0962b
                            '/static/dashboard/img/logos/original/app.png')
        return context


class CreateApplicationFormHandleView(BaseApplicationsMultiFormView):
    form_to_handle_class = application_forms.CreateApplicationForm

class AvatarFormHandleView(BaseApplicationsMultiFormView):
    form_to_handle_class = application_forms.AvatarForm

class CancelFormHandleView(BaseApplicationsMultiFormView):
    form_to_handle_class = application_forms.CancelForm

    def handle_form(self, form):
        """ Wrapper for form.handle for easier overriding."""
        return form.handle(self.request, form.cleaned_data, application=self.object)<|MERGE_RESOLUTION|>--- conflicted
+++ resolved
@@ -265,12 +265,7 @@
     def get_context_data(self, **kwargs):
 
         context = super(BaseApplicationsMultiFormView, self).get_context_data(**kwargs)
-<<<<<<< HEAD
-        context['image'] = getattr(self.object, 'img_original', 
-
-=======
         context['image'] = getattr(self.object, 'img_original',
->>>>>>> ffb0962b
                             '/static/dashboard/img/logos/original/app.png')
         return context
 
