--- conflicted
+++ resolved
@@ -1,157 +1,2 @@
-header,
-.navbar-header{
-  .logo-header,
-  .logo-header-in{
-    width: 200px;
-    display: inline;
-    a.logo{
-      width: auto;
-      margin-top: 0;
-      margin-left: 10px;
-      img.logo{
-        width: 51px;
-        padding-top: 0;
-      img.fiware-logo,
-      img.filab-logo{
-        margin-left: 3px;
-        margin-top: 8px;
-      }
-    .logo{
-      float: left;
-      margin-top: 0;
-    }
-  }
-  .extras{
-    display: inline-block;
-  }
-}
 
-<<<<<<< HEAD
-@import "FIWARE-Accounts/general/general_call";
-=======
-.login{
-  width: 100%;
-  background: $body-bg;
-  min-height: 33px;
-  .dropdown{
-    position: absolute;
-    right: 0;
-    padding: 6px 25px 8px 0;
-  }
-  .dropdown-menu{ 
-    @include dropdown-log;
-  }
-}
-
-a.menu-down{
-  float: right !important;
-  padding: 0 !important;
-  margin: 12px 10px 8px !important;
-  background: rgba(0, 0, 0, 0) !important;
-  border: none;
-  box-shadow: none !important;
-  border-color: transparent !important;
-  text-shadow: none !important;
-  color: #002759 !important;
-  -moz-opacity: .5;
-  -webkit-opacity: .5;
-  opacity: .5;
-  &:hover{
-    color: #00D3DE !important;
-    background: transparent !important;
-    -moz-opacity: 1;
-    -webkit-opacity: 1;
-    opacity: 1;
-  }
-  i {
-    font-size: 25px;
-  }
-}
-
-.brand-text{
-  font-size: 17px;
-  width: 83px;
-  float: left;
-}
-
->>>>>>> 3de73851
-
-.in .brand{
-  margin-top: 5px;
-  margin-right: 10px;
-}
-
-<<<<<<< HEAD
-
-=======
-.navbar-header{
-  padding-top: 1px;
-}
-
-
-.navbar .nav > .active > a{
-  font-weight: bold;
-}
-
-.navbar .nav > .active > a{
-  color: #002759;
-  background-color: #FAFAFA;
-  &:focus,
-  &:hover{
-    background-color: #002759 !important;
-    color: #fff !important;
-  }
-}
-
-
-.navbar .nav > li > a {
-  padding: 14px 20px 9px 20px;
-  font-size: 14px;
-  text-shadow: none;
-  font-family: $corporate-font-family-sans-serif-Regular;
-  color: $navbar-default-link-color;
-  &:hover{
-    border: 0;
-    -webkit-box-shadow: none;
-    -moz-box-shadow: none;
-    box-shadow: none !important;
-    background-color: #FFF !important;
-    color: #00D3DE !important;
-  }
-  &:focus{
-    border: 0;
-    -webkit-box-shadow: none;
-    -moz-box-shadow: none;
-    box-shadow: none !important;
-    background-color: #FcFcFc !important;
-    color: #00D3DE !important;
-  }
-}
-.navbar-toggle{
-  padding: 0;
-  i{
-    font-size: 25px;
-  }
-}
-.nav-list > .active > a {
-  &:hover, 
-  &:focus{
-    color: #FFF;
-    text-shadow: 0 -1px 0 rgba(0, 0, 0, 0.2);
-    background-color: #002759;
-  }
-}
-
-.nav-collapse .dropdown-menu li.active a:hover{
-  background-color: #002759 !important;
-  color: #FFF !important;
-}
-
-.navbar-default .navbar-toggle{
-  border-color: transparent;
-}
-
-.navbar-default .navbar-toggle:hover{
-  background-color: transparent;
-}
->>>>>>> 3de73851
+@import "FIWARE-Accounts/general/general_call";