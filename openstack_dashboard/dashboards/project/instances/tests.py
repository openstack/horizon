--- conflicted
+++ resolved
@@ -690,17 +690,12 @@
                                              IgnoreArg())
         api.nova.instance_volumes_list(IsA(http.HttpRequest),
                                        server.id).AndReturn(volumes_return)
-<<<<<<< HEAD
-        api.nova.flavor_get(IsA(http.HttpRequest), server.flavor['id']) \
-            .AndReturn(flavor_return)
-=======
         if flavor_exception:
             api.nova.flavor_get(IsA(http.HttpRequest), server.flavor['id']) \
                     .AndRaise(self.exceptions.nova)
         else:
             api.nova.flavor_get(IsA(http.HttpRequest), server.flavor['id']) \
                     .AndReturn(flavor_return)
->>>>>>> addef13c
         api.network.server_security_groups(IsA(http.HttpRequest), server.id) \
             .AndReturn(security_groups_return)
         api.network.floating_ip_simple_associate_supported(
