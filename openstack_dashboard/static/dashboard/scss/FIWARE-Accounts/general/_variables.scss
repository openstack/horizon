--- conflicted
+++ resolved
@@ -26,11 +26,9 @@
 $link-color: $brand-primary;
 $link-hover-color: darken($link-color, 15%);
 
-<<<<<<< HEAD
-$border-color: #c9c9c9;
-=======
+
 $border-color: #EAEAEC;
->>>>>>> d3f8d7f3
+
 
 $headings-color: $gray-dark;
 
