--- conflicted
+++ resolved
@@ -192,38 +192,9 @@
 
     def get_context_data(self, **kwargs):
 
-<<<<<<< HEAD
-        #Existing data from organizations
-        initial_data = {
-            "appID": application.id,
-            "name": application.name,
-            "description": application.description,
-            "callbackurl": application.redirect_uris[0],
-            "url": application.extra.get('url', None),
-            "nextredir": "update" 
-        }
-        
-        #Create forms
-        info = application_forms.CreateApplicationForm(self.request, initial=initial_data)
-        avatar = application_forms.UploadImageForm(self.request, initial=initial_data)
-        cancel = application_forms.CancelForm(self.request, initial=initial_data)
-
-        #Actions and titles
-        # TODO(garcianavalon) quizas es mejor meterlo en el __init__ del form
-        info.action = 'info/'
-        info.title = 'Information'
-        avatar.action = "avatar/"
-        avatar.title = 'Avatar Update'
-        cancel.action = "cancel/"
-        cancel.title = ' '
-
-        context['forms'] = [info, avatar]
-        context['cancel_form'] = cancel
-=======
         context = super(BaseApplicationsMultiFormView, self).get_context_data(**kwargs)
         context['image'] = getattr(self.object, 'img', 
                             '/static/dashboard/img/logos/small/app.png')
->>>>>>> 0f59c597
         return context
 
 
