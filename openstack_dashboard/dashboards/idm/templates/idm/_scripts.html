--- conflicted
+++ resolved
@@ -15,12 +15,7 @@
                 onChange: showCoords,
                 onSelect: showCoords,
                 aspectRatio: 1,
-<<<<<<< HEAD
                 setSelect:   [ 100, 100, 50, 50 ]
-
-=======
-                setSelect:   [ 100, 100, 50, 50 ],
->>>>>>> 13208f3e
             });
         }
         
