--- conflicted
+++ resolved
@@ -1,56 +1,26 @@
 {% load i18n branding %}
 <!DOCTYPE html>
 <html lang="en" xml:lang="en">
-<<<<<<< HEAD
-  <head>
-    <meta http-equiv="content-type" content="text/html; charset=utf-8" />
-    {% include "horizon/_custom_meta.html" %}
-    <title>{% trans "Login" %} - {% site_branding %}</title>
-    {% include "_stylesheets.html" %}
-    {% include "_custom_head_js.html" %}
-    <!-- icons -->
-    <link rel="shortcut icon" href="{{ STATIC_URL }}dashboard/img/icons/favicon.ico"/>
-    <link rel="apple-touch-icon" href="{{ STATIC_URL }}dashboard/img/icons/apple-touch-icon.png">
-    <link rel="apple-touch-icon" sizes="72x72" href="{{ STATIC_URL }}dashboard/img/icons/apple-touch-icon-72x72.png">
-    <link rel="apple-touch-icon" sizes="114x114" href="{{ STATIC_URL }}dashboard/img/icons/apple-touch-icon-114x114.png">
-  </head>
-
-  <body id="splash">
-    {% include '_header.html' %}
-    <div id="frontpage" class="container-fluid wrap">
-      <div class="row">
-          {% include 'auth/_presentation.html' %}
-
-          {% include 'auth/_login.html' %}
-      </div>
-    </div>
-    {% block js %}
-      {% include "horizon/_scripts.html" %}
-    {% endblock %}
-    {% include '_footer.html' %}
-  </body>
-=======
 <head>
-<meta http-equiv="content-type" content="text/html; charset=utf-8" />
-{% include "horizon/_custom_meta.html" %}
-<title>{% trans "Login" %} - {% site_branding %}</title>
-{% include "_stylesheets.html" %}
-{% include "_custom_head_js.html" %}
-<!-- icons -->
-<link rel="shortcut icon" href="{{ STATIC_URL }}dashboard/img/icons/favicon.ico"/>
-<link rel="apple-touch-icon" href="{{ STATIC_URL }}dashboard/img/icons/apple-touch-icon.png">
-<link rel="apple-touch-icon" sizes="72x72" href="{{ STATIC_URL }}dashboard/img/icons/apple-touch-icon-72x72.png">
-<link rel="apple-touch-icon" sizes="114x114" href="{{ STATIC_URL }}dashboard/img/icons/apple-touch-icon-114x114.png">
+  <meta http-equiv="content-type" content="text/html; charset=utf-8" />
+  {% include "horizon/_custom_meta.html" %}
+  <title>{% trans "Login" %} - {% site_branding %}</title>
+  {% include "_stylesheets.html" %}
+  {% include "_custom_head_js.html" %}
+  <!-- icons -->
+  <link rel="shortcut icon" href="{{ STATIC_URL }}dashboard/img/icons/favicon.ico"/>
+  <link rel="apple-touch-icon" href="{{ STATIC_URL }}dashboard/img/icons/apple-touch-icon.png">
+  <link rel="apple-touch-icon" sizes="72x72" href="{{ STATIC_URL }}dashboard/img/icons/apple-touch-icon-72x72.png">
+  <link rel="apple-touch-icon" sizes="114x114" href="{{ STATIC_URL }}dashboard/img/icons/apple-touch-icon-114x114.png">
 </head>
 <body id="splash">
-{% include '_header.html' %}
-<div id="frontpage" class="container-fluid wrap">
-<div class="row">
-{% include 'auth/_presentation.html' %}
-{% include 'auth/_login.html' %}
-</div>
-</div>
-{% include '_footer.html' %}
+  {% include '_header.html' %}
+  <div id="frontpage" class="container-fluid wrap">
+    <div class="row">
+      {% include 'auth/_presentation.html' %}
+      {% include 'auth/_login.html' %}
+    </div>
+  </div>
+  {% include '_footer.html' %}
 </body>
->>>>>>> a3d575dd
 </html>