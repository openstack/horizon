--- conflicted
+++ resolved
@@ -23,12 +23,8 @@
 from django.contrib import messages
 from django.contrib.auth.decorators import login_required
 from django.shortcuts import redirect
-<<<<<<< HEAD
 from django.utils.translation import ugettext as _
-
-=======
 from django_openstack import log as logging
->>>>>>> a5b28474
 from django_openstack.nova.shortcuts import set_current_region
 
 
@@ -40,11 +36,6 @@
     region = request.POST['region']
     redirect_url = request.POST['redirect_url']
     set_current_region(request, region)
-<<<<<<< HEAD
     messages.success(request, _('You are now using the region "%s".') % region)
-=======
-    messages.success(request, 'You are now using the region "%s".' % region)
     LOG.info('User "%s" changed to region "%s"' % (str(request.user), region))
->>>>>>> a5b28474
-
     return redirect(redirect_url)