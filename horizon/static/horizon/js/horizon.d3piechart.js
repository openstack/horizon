--- conflicted
+++ resolved
@@ -26,19 +26,6 @@
 var FRGRND = "#006CCF";
 var FULL = "#D0342B";
 var NEARLY_FULL = "#FFA500";
-<<<<<<< HEAD
-var STROKE = "#CCCCCC";
-var BLUE_SHADES = [
-  "#01002C",
-  "#011554",
-  "#00388A",
-  "#1366CE",
-  "#007CF8",
-  "#45911E",
-  "#41A0FE",
-  "#89BAF4",
-  "#B9DBFE"
-=======
 var STROKE_USAGE = "#CCCCCC";
 var STROKE_DISTRIBUTION = "#609ED2";
 var BLUE_SHADES = [
@@ -51,7 +38,6 @@
   "#428BCA",
   "#90BAE0",
   "#DFEBF6"
->>>>>>> addef13c
 ];
 
 
@@ -217,11 +203,7 @@
         .style("fill", function(d) {
           return self.colors[self.data.indexOf(d.data)];
         })
-<<<<<<< HEAD
-        .style("stroke", STROKE)
-=======
         .style("stroke", STROKE_DISTRIBUTION)
->>>>>>> addef13c
         .style("stroke-width", 1)
         .transition()
         .duration(500)
