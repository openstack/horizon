--- conflicted
+++ resolved
@@ -16,6 +16,7 @@
 #    WARRANTIES OR CONDITIONS OF ANY KIND, either express or implied. See the
 #    License for the specific language governing permissions and limitations
 #    under the License.
+import os
 
 from django import shortcuts
 from django.conf import settings
@@ -28,6 +29,7 @@
 from horizon.utils import functions as utils
 from openstack_dashboard import api
 
+AVATAR_ROOT = os.path.abspath(os.path.join(settings.MEDIA_ROOT, 'OrganizationAvatars'))
 
 class CreateOrganizationForm(forms.SelfHandlingForm):
     name = forms.CharField(label=_("Name"), max_length=64, required=True)
@@ -83,36 +85,31 @@
 
 class EditOrganizationForm(forms.SelfHandlingForm):
     orgID = forms.CharField(label=_("ID"), widget=forms.HiddenInput)
-<<<<<<< HEAD
     name = forms.CharField(label=_("Name"), max_length=64,required=False)
     description = forms.CharField(label=_("Description"),widget=forms.widgets.Textarea, required=False)
     city = forms.CharField(label=_("City"), max_length=64,required=False)
     email = forms.EmailField(label=_("E-mail"),required=False)
     website=forms.URLField(label=_("Website"),required=False)
     avatar = forms.ImageField(required=False)
-=======
-    name = forms.CharField(label=_("Name"), max_length=64, required=False)
-    description = forms.CharField(label=_("Description"), widget=forms.widgets.Textarea, required=False)
->>>>>>> 1d1b1d00
+
 
     def handle(self, request, data):
         try:
             if '_edit' in request.POST:
-                print('entrar edit')
-                if request.FILES('avatar'):
+                if request.FILES:
                     print('cambiar avatar')
                     avatar = request.FILES['avatar']
                     avatarName = data['name']
-                    print('avatar')
-                    print('avatarName')
-                    # with open(settings.MEDIA_ROOT+'/'+'OrganizationAvatars' + avatarName, 'wb+') as destination:
-                    #     for chunk in image.chunks():
-                    #         destination.write(chunk)
+                    with open(AVATAR_ROOT+'/' + avatarName, 'wb+') as destination:
+                        for chunk in avatar.chunks():
+                            destination.write(chunk)
+                    messages.success(request, _("Organization updated successfully."))
                     response = shortcuts.redirect('horizon:idm:organizations:index')
                     return response
                 else:
                     print('no hay avatar')
                     try:
+                        print(data['name'])
                         api.keystone.tenant_update(request, data['orgID'], name=data['name'], description=data['description'])
                         messages.success(request, _("Organization updated successfully."))
                         response = shortcuts.redirect('horizon:idm:organizations:index')
