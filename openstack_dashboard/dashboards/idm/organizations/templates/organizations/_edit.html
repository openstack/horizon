--- conflicted
+++ resolved
@@ -10,16 +10,14 @@
 Edit organization
 {% endblock %}
 
+{% block modal-body %}
+<div >
   <fieldset>
     {% include "horizon/common/_form_fields.html" %}
   </fieldset>
-<<<<<<< HEAD
-    
-=======
 </div>
 {% endblock %}
 
->>>>>>> 00aaa063
 {% block modal-footer %}
 	<button type="submit" name="_edit">{% trans "Save" %}</button>	
 {% endblock %}
