# Copyright (C) 2014 Universidad Politecnica de Madrid
#
# Licensed under the Apache License, Version 2.0 (the "License"); you may
# not use this file except in compliance with the License. You may obtain
# a copy of the License at
#
#      http://www.apache.org/licenses/LICENSE-2.0
#
# Unless required by applicable law or agreed to in writing, software
# distributed under the License is distributed on an "AS IS" BASIS, WITHOUT
# WARRANTIES OR CONDITIONS OF ANY KIND, either express or implied. See the
# License for the specific language governing permissions and limitations
# under the License.

import logging

from django.conf import settings
from django.core.urlresolvers import reverse

from horizon import exceptions
from horizon import forms

from openstack_dashboard import api
<<<<<<< HEAD
=======
from openstack_dashboard import fiware_api
from openstack_dashboard.dashboards.idm import utils as idm_utils
>>>>>>> 2a58cdc7
from openstack_dashboard.dashboards.idm import workflows as idm_workflows


LOG = logging.getLogger('idm_logger')
INDEX_URL = 'horizon:idm:members:index'

# ORGANIZATION ROLES
class UserRoleApi(idm_workflows.RelationshipApiInterface):
    """Holds the api calls for each specific relationship"""
    
    def _list_all_owners(self, request, superset_id):
        all_users = api.keystone.user_list(request)
        return [(user.id, user.username) for user in all_users]

    def _list_all_objects(self, request, superset_id):
        return api.keystone.role_list(request)

    def _list_current_assignments(self, request, superset_id):
        return api.keystone.get_project_users_roles(request,
                                        project=superset_id)

    def _get_default_object(self, request):
        default_role = api.keystone.get_default_role(request)
        # Default role is necessary to add members to a project
        if default_role is None:
            default = getattr(settings,
                              "OPENSTACK_KEYSTONE_DEFAULT_ROLE", None)
            msg = (('Could not find default role "%s" in Keystone') %
                   default)
            raise exceptions.NotFound(msg)
        return default_role

    def _add_object_to_owner(self, request, superset, owner, obj):
        api.keystone.add_tenant_user_role(request,
                            project=superset,
                            user=owner,
                            role=obj)
                    

    def _remove_object_from_owner(self, request, superset, owner, obj):
        api.keystone.remove_tenant_user_role(request,
                            project=superset,
                            user=owner,
                            role=obj)

    def _get_supersetid_name(self, request, superset_id):
        organization = api.keystone.tenant_get(request, superset_id)
        return organization.name


class UpdateProjectMembersAction(idm_workflows.UpdateRelationshipAction):
    ERROR_MESSAGE = ('Unable to retrieve user list. Please try again later.')
    RELATIONSHIP_CLASS = UserRoleApi
    ERROR_URL = INDEX_URL
    class Meta:
        name = ("Organization Members")
        slug = idm_workflows.RELATIONSHIP_SLUG


class UpdateProjectMembers(idm_workflows.UpdateRelationshipStep):
    action_class = UpdateProjectMembersAction
    available_list_title = ("All Users")
    members_list_title = ("Organization Members")
    no_available_text = ("No users found.")
    no_members_text = ("No users.")
    RELATIONSHIP_CLASS = UserRoleApi


class ManageOrganizationMembers(idm_workflows.RelationshipWorkflow):
    slug = "manage_organization_users"
    name = ("Manage Members")
    finalize_button_name = ("Save")
    success_message = ('Modified users.')
    failure_message = ('Unable to modify users.')
    success_url = "horizon:idm:members:index"
    default_steps = (UpdateProjectMembers,)
    RELATIONSHIP_CLASS = UserRoleApi
    member_slug = idm_workflows.RELATIONSHIP_SLUG
    current_user_editable = False
    
    def get_success_url(self):
        # Overwrite to allow passing kwargs
        return reverse(self.success_url, 
                    kwargs={'organization_id':self.context['superset_id']})


# APPLICATION MEMBERS
class AuthorizedMembersApi(idm_workflows.RelationshipApiInterface):
    """FIWARE roles and user logic"""
    
    def _list_all_owners(self, request, superset_id):
        # NOTE(garcianavalon) Filtering by project doesn't work anymore
        # in v3 API >< We need to get the role_assignments for the user's
        # id's and then filter the user list ourselves
        all_users = api.keystone.user_list(request)
        project_users_roles = api.keystone.get_project_users_roles(
            request,
            project=superset_id)
        members = [user for user in all_users if user.id in project_users_roles]
        return  [(user.id, user.username) for user in members]


    def _list_all_objects(self, request, superset_id):
        # TODO(garcianavalon) move to fiware_api
        all_roles = fiware_api.keystone.role_list(request)
        allowed = fiware_api.keystone.list_organization_allowed_roles_to_assign(
            request,
            organization=superset_id)
        self.allowed = {}
        for application in allowed:
            self.allowed[application] = [role for role in all_roles 
                                         if role.id in allowed[application]]
        return self.allowed

    def _list_current_assignments(self, request, superset_id):
        # NOTE(garcianavalon) logic for this part:
        # load all the organization-scoped application roles for every user
        # but only the ones the user can assign
        application_users_roles = {}
        for application in self.allowed:
            application_users_roles[application] = {}
            allowed_ids = [r.id for r in self.allowed[application]]
            role_assignments = fiware_api.keystone.user_role_assignments(
                    request, application=application, organization=superset_id)
            users = set([a.user_id for a in role_assignments])
            for user_id in users:
                application_users_roles[application][user_id] = [
                    a.role_id for a in role_assignments
                    if a.user_id == user_id
                    and a.role_id in allowed_ids
                ]
        return application_users_roles


    def _get_default_object(self, request):
        return None


    def _add_object_to_owner(self, request, superset, 
                             owner, obj, application):
        fiware_api.keystone.add_role_to_user(request,
                                             application=application,
                                             user=owner,
                                             organization=superset,
                                             role=obj)

    def _remove_object_from_owner(self, request, superset, 
                                  owner, obj, application):
        fiware_api.keystone.remove_role_from_user(request,
                                                  application=application,
                                                  user=owner,
                                                  organization=superset,
                                                  role=obj)

    def _get_supersetid_name(self, request, superset_id):
        application = fiware_api.keystone.application_get(request, superset_id)
        return application.name


class UpdateAuthorizedMembersAction(idm_workflows.UpdateRelationshipAction):
    ERROR_MESSAGE = _('Unable to retrieve user list. Please try again later.')
    RELATIONSHIP_CLASS = AuthorizedMembersApi
    ERROR_URL = INDEX_URL

    def _init_object_fields(self, object_list, owners_list):
        relationship = self._load_relationship_api()
        for superset_id in object_list:
            for obj in object_list[superset_id]:
                field_name = self.get_member_field_name(
                    superset_id + '-' + obj.id)
                label = obj.name
                widget = forms.widgets.SelectMultiple(attrs={
                    'data-superset-name': 
                        relationship._get_supersetid_name(self.request, 
                                                          superset_id),
                    'data-superset-id':superset_id
                })
                self.fields[field_name] = forms.MultipleChoiceField(
                                                        required=False,
                                                        label=label,
                                                        widget=widget)
                self.fields[field_name].choices = owners_list
                self.fields[field_name].initial = []

    def _init_current_assignments(self, owners_objects_relationship):
        for superset_id in owners_objects_relationship:
            for owner_id in owners_objects_relationship[superset_id]:
                objects_ids = owners_objects_relationship[superset_id][owner_id]
                for object_id in objects_ids:
                    field_name = self.get_member_field_name(
                        superset_id + '-' + object_id)
                    self.fields[field_name].initial.append(owner_id)

    class Meta:
        name = _("Organization Members")
        slug = idm_workflows.RELATIONSHIP_SLUG


class UpdateAuthorizedMembers(idm_workflows.UpdateRelationshipStep):
    action_class = UpdateAuthorizedMembersAction
    available_list_title = _("Organization Members")
    members_list_title = _("Authorized in applications")
    no_available_text = _("No users found.")
    no_members_text = _("No users.")
    RELATIONSHIP_CLASS = AuthorizedMembersApi

    def contribute(self, data, context):
        superset_id = context['superset_id']
        if data:
            self.relationship = self._load_relationship_api()
            try:
                object_list = self.relationship._list_all_objects(
                    self.workflow.request, superset_id)
            except Exception:
                exceptions.handle(self.workflow.request,
                                  _('Unable to retrieve list.'))

            post = self.workflow.request.POST
            for application in object_list:
                for obj in object_list[application]:
                    field = self.get_member_field_name(
                        application + '-' + obj.id)
                    context[field] = post.getlist(field)
        return context


class ManageOrganizationAuthorizedMembers(idm_workflows.RelationshipWorkflow):
    slug = "manage_organization_authorized_users"
    name = _("Authorize Members")
    finalize_button_name = _("Save")
    success_message = _('Modified users.')
    failure_message = _('Unable to modify users.')
    success_url = "horizon:idm:members:index"
    default_steps = (UpdateAuthorizedMembers,)
    RELATIONSHIP_CLASS = AuthorizedMembersApi
    member_slug = idm_workflows.RELATIONSHIP_SLUG

    def handle(self, request, data):
        superset_id = data['superset_id']
        member_step = self.get_step(self.member_slug)
        self.relationship = self._load_relationship_api()
        try:
            object_list = self.relationship._list_all_objects(
                request, superset_id)
            owners_objects_relationship = \
                self.relationship._list_current_assignments(request,
                                                            superset_id)
            # Parse the form data
            modified_objects = {}
            for application in object_list:
                for obj in object_list[application]:
                    field_name = member_step.get_member_field_name(
                        application + '-' + obj.id)
                    modified_objects[obj.id] = data[field_name]
            
                # re-index by object with a owner list for easier processing 
                # in later steps
                current_objects = idm_utils.swap_dict(
                    owners_objects_relationship[application])

                # Create the delete and add sets
                objects_to_add, objects_to_delete = \
                    self._create_add_and_delete_sets(modified_objects, 
                                                     current_objects)
                # Add the objects
                for object_id in objects_to_add:
                    for owner_id in objects_to_add[object_id]:
                      self.relationship._add_object_to_owner(
                        self.request,
                        superset=superset_id,
                        owner=owner_id,
                        obj=object_id,
                        application=application)
                # Remove the objects
                for object_id in objects_to_delete:
                    for owner_id in objects_to_delete[object_id]:
                       self.relationship._remove_object_from_owner(
                            self.request,
                            superset=superset_id,
                            owner=owner_id,
                            obj=object_id,
                            application=application)
            return True
        except Exception:
            exceptions.handle(request,
                          _('Failed to modify organization\'s members.'))
            return False<|MERGE_RESOLUTION|>--- conflicted
+++ resolved
@@ -21,11 +21,8 @@
 from horizon import forms
 
 from openstack_dashboard import api
-<<<<<<< HEAD
-=======
 from openstack_dashboard import fiware_api
 from openstack_dashboard.dashboards.idm import utils as idm_utils
->>>>>>> 2a58cdc7
 from openstack_dashboard.dashboards.idm import workflows as idm_workflows
 
 
