{% extends "horizon/common/_modal_form.html" %}
{% load i18n %}
{% load url from future %}

{% block form_id %}{% endblock %}
{% block form_action %}{% url 'horizon:idm:myApplications:upload' %}{% endblock %}
{% block form_enctype %}multipart/form-data{% endblock %}

{% block modal_id %}upload_image_modal{% endblock %}
{% block modal-header %}
	{% include "idm/myApplications/_step-2.html" %}
{% endblock %}

{% block modal-body %}
<<<<<<< HEAD
	<fieldset>
		<div class="fieldWrapper" id="imgInp">
			{{ form.image }} 
			<!-- El id del input es 'id_image' -->
		</div>
		<img id="avatar-update" src="#" alt="your image" width="800" height="500" style="display: none;" />
	</fieldset>
=======
    {% include "idm/myApplications/_upload-form.html" %}
>>>>>>> baa91d26
{% endblock %}

{% block modal-footer %}
    <button type="submit" class="btn btn-primary">{% trans "Next" %}</button>
{% endblock %}
<|MERGE_RESOLUTION|>--- conflicted
+++ resolved
@@ -12,17 +12,15 @@
 {% endblock %}
 
 {% block modal-body %}
-<<<<<<< HEAD
-	<fieldset>
+
+	<!-- <fieldset>
 		<div class="fieldWrapper" id="imgInp">
-			{{ form.image }} 
+			{{ form.image }}  -->
 			<!-- El id del input es 'id_image' -->
-		</div>
+		<!-- </div>
 		<img id="avatar-update" src="#" alt="your image" width="800" height="500" style="display: none;" />
-	</fieldset>
-=======
+	</fieldset> -->
     {% include "idm/myApplications/_upload-form.html" %}
->>>>>>> baa91d26
 {% endblock %}
 
 {% block modal-footer %}
