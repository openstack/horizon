# vim: tabstop=4 shiftwidth=4 softtabstop=4

# Copyright 2011 United States Government as represented by the
# Administrator of the National Aeronautics and Space Administration.
# All Rights Reserved.
#
# Copyright 2011 Fourth Paradigm Development, Inc.
#
#    Licensed under the Apache License, Version 2.0 (the "License"); you may
#    not use this file except in compliance with the License. You may obtain
#    a copy of the License at
#
#         http://www.apache.org/licenses/LICENSE-2.0
#
#    Unless required by applicable law or agreed to in writing, software
#    distributed under the License is distributed on an "AS IS" BASIS, WITHOUT
#    WARRANTIES OR CONDITIONS OF ANY KIND, either express or implied. See the
#    License for the specific language governing permissions and limitations
#    under the License.

"""
Views for managing Nova instances.
"""
import datetime
import logging

from django import http
from django import shortcuts
from django import template
from django.conf import settings
from django.contrib import messages
from django.contrib.auth.decorators import login_required
from django.utils.translation import ugettext as _

from django_openstack import api
from django_openstack import forms
from django_openstack import utils
import openstack.compute.servers
import openstackx.api.exceptions as api_exceptions


LOG = logging.getLogger('django_openstack.dash')


class TerminateInstance(forms.SelfHandlingForm):
    instance = forms.CharField(required=True)

    def handle(self, request, data):
        instance_id = data['instance']
        instance = api.server_get(request, instance_id)

        try:
            api.server_delete(request, instance)
        except api_exceptions.ApiException, e:
            LOG.error('ApiException while terminating instance "%s"' %
                      instance_id, exc_info=True)
            messages.error(request,
                           'Unable to terminate %s: %s' %
                           (instance_id, e.message,))
        else:
            msg = 'Instance %s has been terminated.' % instance_id
            LOG.info(msg)
            messages.success(request, msg)

        return shortcuts.redirect(request.build_absolute_uri())


class RebootInstance(forms.SelfHandlingForm):
    instance = forms.CharField(required=True)

    def handle(self, request, data):
        instance_id = data['instance']
        try:
            server = api.server_reboot(request, instance_id)
            messages.success(request, "Instance rebooting")
        except api_exceptions.ApiException, e:
            LOG.error('ApiException while rebooting instance "%s"' %
                      instance_id, exc_info=True)
            messages.error(request,
                       'Unable to reboot instance: %s' % e.message)

        else:
            msg = 'Instance %s has been rebooted.' % instance_id
            LOG.info(msg)
            messages.success(request, msg)

        return shortcuts.redirect(request.build_absolute_uri())


class UpdateInstance(forms.Form):
    instance = forms.CharField(widget=forms.TextInput(
                               attrs={'readonly':'readonly'}))
    name = forms.CharField(required=True)
    description = forms.CharField(required=False)


@login_required
def index(request, tenant_id):
    for f in (TerminateInstance, RebootInstance):
        _, handled = f.maybe_handle(request)
        if handled:
            return handled
    instances = []
    try:
        instances = api.server_list(request)
<<<<<<< HEAD
        for instance in instances:
            # FIXME - ported this over, but it is hacky
            instance.attrs['image_name'] =\
               image_dict.get(int(instance.attrs['image_ref']),{}).get('name')
    except Exception as e:
=======
    # TODO(markgius): Why isn't this an apiexception?
    except api_exceptions.ApiException as e:
        LOG.error('Exception in instance index', exc_info=True)
>>>>>>> df8a95ae
        messages.error(request, 'Unable to get instance list: %s' % e.message)

    # We don't have any way of showing errors for these, so don't bother
    # trying to reuse the forms from above
    terminate_form = TerminateInstance()
    reboot_form = RebootInstance()

    return shortcuts.render_to_response('dash_instances.html', {
        'instances': instances,
        'terminate_form': terminate_form,
        'reboot_form': reboot_form,
    }, context_instance=template.RequestContext(request))

@login_required
def refresh(request, tenant_id):
    for f in (TerminateInstance, RebootInstance):
        _, handled = f.maybe_handle(request)
        if handled:
            return handled
    instances = []
    try:
        image_dict = api.image_all_metadata(request)
        instances = api.server_list(request)
        for instance in instances:
            # FIXME - ported this over, but it is hacky
            instance.attrs['image_name'] =\
               image_dict.get(int(instance.attrs['image_ref']),{}).get('name')
    except Exception as e:
        messages.error(request, 'Unable to get instance list: %s' % e.message)

    # We don't have any way of showing errors for these, so don't bother
    # trying to reuse the forms from above
    terminate_form = TerminateInstance()
    reboot_form = RebootInstance()
    
    return render_to_response('_instance_list.html', {
        'instances': instances,
        'terminate_form': terminate_form,
        'reboot_form': reboot_form,
    }, context_instance=template.RequestContext(request))
    
@login_required
def usage(request, tenant_id=None):
    today = utils.today()
    date_start = datetime.date(today.year, today.month, 1)
    datetime_start = datetime.datetime.combine(date_start, utils.time())
    datetime_end = utils.utcnow()

    show_terminated = request.GET.get('show_terminated', False)

    usage = {}
    if not tenant_id:
        tenant_id = request.user.tenant

    try:
        usage = api.usage_get(request, tenant_id, datetime_start, datetime_end)
    except api_exceptions.ApiException, e:
        LOG.error('ApiException in instance usage', exc_info=True)

        messages.error(request, 'Unable to get usage info: %s' % e.message)
<<<<<<< HEAD

    ram_unit = "MB"
    total_ram = 0
    if hasattr(usage, 'total_active_ram_size'):
        total_ram = usage.total_active_ram_size
        if total_ram > 999:
            ram_unit = "GB"
            total_ram /= float(1024)

    running_instances = []
    terminated_instances = []
    if hasattr(usage, 'instances'):
        now = datetime.datetime.now()
        for i in usage.instances:
            # this is just a way to phrase uptime in a way that is compatible 
            # with the 'timesince' filter.  Use of local time intentional
            i['uptime_at'] = now - datetime.timedelta(seconds=i['uptime'])
            if i['ended_at']:
                terminated_instances.append(i)
            else:
                running_instances.append(i)

    instances = running_instances
    if show_terminated:
        instances += terminated_instances

    return render_to_response('dash_usage.html', {
=======
    return shortcuts.render_to_response('dash_usage.html', {
>>>>>>> df8a95ae
        'usage': usage,
        'ram_unit': ram_unit,
        'total_ram': total_ram,
        'show_terminated': show_terminated,
        'instances': instances
    }, context_instance=template.RequestContext(request))


@login_required
def console(request, tenant_id, instance_id):
    try:
        console = api.console_create(request, instance_id, 'text')
        response = http.HttpResponse(mimetype='text/plain')
        response.write(console.output)
        response.flush()
        return response
    except api_exceptions.ApiException, e:
        LOG.error('ApiException while fetching instance console',
                  exc_info=True)

        messages.error(request,
                   'Unable to get log for instance %s: %s' %
                   (instance_id, e.message))
        return shortcuts.redirect('dash_instances', tenant_id)


@login_required
def vnc(request, tenant_id, instance_id):
    try:
        console = api.console_create(request, instance_id, 'vnc')
<<<<<<< HEAD
        instance = api.server_get(request, instance_id)
        return redirect(console.output + ("&title=%s(%s)" % (instance.name, instance_id)))
=======
        return shortcuts.redirect(console.output)
>>>>>>> df8a95ae
    except api_exceptions.ApiException, e:
        LOG.error('ApiException while fetching instance vnc connection',
                  exc_info=True)

        messages.error(request,
                   'Unable to get vnc console for instance %s: %s' %
                   (instance_id, e.message))
<<<<<<< HEAD
        return redirect('dash_instances', tenant_id)


@login_required
def update(request, tenant_id, instance_id):
    if request.POST:  
        form = UpdateInstance(request.POST)
        if form.is_valid():
            data = form.clean()
            instance_id = data['instance']
            name = data['name']
            description = data.get('description', '')
            try:
                api.server_update(request, instance_id, name, description)
                messages.success(request, "Instance %s updated" % instance_id)
            except api_exceptions.ApiException, e:
                messages.error(request,
                           'Unable to update instance: %s' % e.message)

            return redirect('dash_instances', tenant_id)
    else:
        instance = api.server_get(request, instance_id)
        form = UpdateInstance(initial={'instance': instance_id,
                                       'tenant_id': tenant_id,
                                       'name': instance.name,
                                       'description': instance.attrs['description']})

    return render_to_response('dash_instance_update.html', {
        'instance': instance,
        'form': form,
    }, context_instance=template.RequestContext(request))
=======
        return shortcuts.redirect('dash_instances', tenant_id)
>>>>>>> df8a95ae
<|MERGE_RESOLUTION|>--- conflicted
+++ resolved
@@ -103,17 +103,12 @@
     instances = []
     try:
         instances = api.server_list(request)
-<<<<<<< HEAD
         for instance in instances:
             # FIXME - ported this over, but it is hacky
             instance.attrs['image_name'] =\
                image_dict.get(int(instance.attrs['image_ref']),{}).get('name')
-    except Exception as e:
-=======
-    # TODO(markgius): Why isn't this an apiexception?
     except api_exceptions.ApiException as e:
         LOG.error('Exception in instance index', exc_info=True)
->>>>>>> df8a95ae
         messages.error(request, 'Unable to get instance list: %s' % e.message)
 
     # We don't have any way of showing errors for these, so don't bother
@@ -148,13 +143,13 @@
     # trying to reuse the forms from above
     terminate_form = TerminateInstance()
     reboot_form = RebootInstance()
-    
+
     return render_to_response('_instance_list.html', {
         'instances': instances,
         'terminate_form': terminate_form,
         'reboot_form': reboot_form,
     }, context_instance=template.RequestContext(request))
-    
+
 @login_required
 def usage(request, tenant_id=None):
     today = utils.today()
@@ -174,7 +169,6 @@
         LOG.error('ApiException in instance usage', exc_info=True)
 
         messages.error(request, 'Unable to get usage info: %s' % e.message)
-<<<<<<< HEAD
 
     ram_unit = "MB"
     total_ram = 0
@@ -189,7 +183,7 @@
     if hasattr(usage, 'instances'):
         now = datetime.datetime.now()
         for i in usage.instances:
-            # this is just a way to phrase uptime in a way that is compatible 
+            # this is just a way to phrase uptime in a way that is compatible
             # with the 'timesince' filter.  Use of local time intentional
             i['uptime_at'] = now - datetime.timedelta(seconds=i['uptime'])
             if i['ended_at']:
@@ -201,10 +195,7 @@
     if show_terminated:
         instances += terminated_instances
 
-    return render_to_response('dash_usage.html', {
-=======
     return shortcuts.render_to_response('dash_usage.html', {
->>>>>>> df8a95ae
         'usage': usage,
         'ram_unit': ram_unit,
         'total_ram': total_ram,
@@ -235,12 +226,8 @@
 def vnc(request, tenant_id, instance_id):
     try:
         console = api.console_create(request, instance_id, 'vnc')
-<<<<<<< HEAD
         instance = api.server_get(request, instance_id)
-        return redirect(console.output + ("&title=%s(%s)" % (instance.name, instance_id)))
-=======
-        return shortcuts.redirect(console.output)
->>>>>>> df8a95ae
+        return shortcuts.redirect(console.output + ("&title=%s(%s)" % (instance.name, instance_id)))
     except api_exceptions.ApiException, e:
         LOG.error('ApiException while fetching instance vnc connection',
                   exc_info=True)
@@ -248,13 +235,12 @@
         messages.error(request,
                    'Unable to get vnc console for instance %s: %s' %
                    (instance_id, e.message))
-<<<<<<< HEAD
-        return redirect('dash_instances', tenant_id)
+        return shortcuts.redirect('dash_instances', tenant_id)
 
 
 @login_required
 def update(request, tenant_id, instance_id):
-    if request.POST:  
+    if request.POST:
         form = UpdateInstance(request.POST)
         if form.is_valid():
             data = form.clean()
@@ -279,7 +265,4 @@
     return render_to_response('dash_instance_update.html', {
         'instance': instance,
         'form': form,
-    }, context_instance=template.RequestContext(request))
-=======
-        return shortcuts.redirect('dash_instances', tenant_id)
->>>>>>> df8a95ae
+    }, context_instance=template.RequestContext(request))