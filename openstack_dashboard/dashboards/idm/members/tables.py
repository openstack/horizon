# Copyright (C) 2014 Universidad Politecnica de Madrid
#
# Licensed under the Apache License, Version 2.0 (the "License"); you may
# not use this file except in compliance with the License. You may obtain
# a copy of the License at
#
#      http://www.apache.org/licenses/LICENSE-2.0
#
# Unless required by applicable law or agreed to in writing, software
# distributed under the License is distributed on an "AS IS" BASIS, WITHOUT
# WARRANTIES OR CONDITIONS OF ANY KIND, either express or implied. See the
# License for the specific language governing permissions and limitations
# under the License.

from horizon import tables
from django.conf import settings

from openstack_dashboard.dashboards.idm import utils as idm_utils
from openstack_dashboard.dashboards.idm import tables as idm_tables


class ManageMembersLink(tables.LinkAction):
    name = "manage_members"
    verbose_name = ("Manage members")
    url = "horizon:idm:members:edit"
    classes = ("ajax-modal",)


class ManageAuthorizedMembersLink(tables.LinkAction):
    name = "manage_authorized_members"
    verbose_name = _("Authorize members")
    url = "horizon:idm:members:authorize"
    classes = ("ajax-modal",)

    
class MembersTable(tables.DataTable):
    avatar = tables.Column(lambda obj: idm_utils.get_avatar(
        obj, 'img_medium', idm_utils.DEFAULT_ORG_MEDIUM_AVATAR))
    username = tables.Column('username', verbose_name=('Members'))
    

    class Meta:
        name = "members"
<<<<<<< HEAD
        verbose_name = ("Members")
        table_actions = (tables.FilterAction, ManageMembersLink, )
=======
        verbose_name = _("Members")
        table_actions = (tables.FilterAction, 
            ManageMembersLink, ManageAuthorizedMembersLink)
>>>>>>> 2a58cdc7
        multi_select = False
        row_class = idm_tables.UserClickableRow<|MERGE_RESOLUTION|>--- conflicted
+++ resolved
@@ -41,13 +41,8 @@
 
     class Meta:
         name = "members"
-<<<<<<< HEAD
-        verbose_name = ("Members")
-        table_actions = (tables.FilterAction, ManageMembersLink, )
-=======
         verbose_name = _("Members")
         table_actions = (tables.FilterAction, 
             ManageMembersLink, ManageAuthorizedMembersLink)
->>>>>>> 2a58cdc7
         multi_select = False
         row_class = idm_tables.UserClickableRow