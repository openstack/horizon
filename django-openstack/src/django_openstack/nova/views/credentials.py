# vim: tabstop=4 shiftwidth=4 softtabstop=4

# Copyright 2010 United States Government as represented by the
# Administrator of the National Aeronautics and Space Administration.
# All Rights Reserved.
#
#    Licensed under the Apache License, Version 2.0 (the "License"); you may
#    not use this file except in compliance with the License. You may obtain
#    a copy of the License at
#
#         http://www.apache.org/licenses/LICENSE-2.0
#
#    Unless required by applicable law or agreed to in writing, software
#    distributed under the License is distributed on an "AS IS" BASIS, WITHOUT
#    WARRANTIES OR CONDITIONS OF ANY KIND, either express or implied. See the
#    License for the specific language governing permissions and limitations
#    under the License.

"""
Views for downloading X509 credentials. Useful when using an invitation
style system for configuring first time users.
"""

from django import http
from django.conf import settings
from django.shortcuts import render_to_response
from django_openstack import log as logging
from django_openstack import models

LOG = logging.getLogger(__name__)


def authorize_credentials(request, auth_token):
    """Sends X509 credentials to user if their auth token is valid."""
    auth_token = auth_token.lower()
    credentials = models.CredentialsAuthorization.get_by_token(auth_token)

    # NOTE(devcamcar): If nothing returned, then token was bad or has expired.
    if not credentials:
<<<<<<< HEAD
        LOG.info("Credentials token bad or expired for user %s" %
                 str(request.user))
        return render_to_response('django_openstack/nova/credentials/expired.html')
=======
        return render_to_response(
                'django_openstack/nova/credentials/expired.html')
>>>>>>> 6c991f43

    response = http.HttpResponse(mimetype='application/zip')
    response['Content-Disposition'] = \
        'attachment; filename=%s-%s-%s-x509.zip' % \
        (settings.SITE_NAME, credentials.project, credentials.username)
    response.write(credentials.get_zip())

    return response<|MERGE_RESOLUTION|>--- conflicted
+++ resolved
@@ -37,14 +37,10 @@
 
     # NOTE(devcamcar): If nothing returned, then token was bad or has expired.
     if not credentials:
-<<<<<<< HEAD
         LOG.info("Credentials token bad or expired for user %s" %
                  str(request.user))
-        return render_to_response('django_openstack/nova/credentials/expired.html')
-=======
         return render_to_response(
                 'django_openstack/nova/credentials/expired.html')
->>>>>>> 6c991f43
 
     response = http.HttpResponse(mimetype='application/zip')
     response['Content-Disposition'] = \
